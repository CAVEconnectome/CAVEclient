--- conflicted
+++ resolved
@@ -1,9 +1,5 @@
 [bumpversion]
-<<<<<<< HEAD
-current_version = 5.29.2
-=======
 current_version = 5.29.5
->>>>>>> 97b6aaf9
 commit = True
 tag = True
 
