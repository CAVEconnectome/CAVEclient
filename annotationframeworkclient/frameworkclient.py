--- conflicted
+++ resolved
@@ -4,12 +4,8 @@
 from .emannotationschemas import SchemaClient
 from .infoservice import InfoServiceClient
 from .jsonservice import JSONService
-<<<<<<< HEAD
 from .materializationengine import MaterializationClient
-from annotationframeworkclient.endpoints import default_global_server_address
-=======
 from .endpoints import default_global_server_address
->>>>>>> 18c7c899
 
 
 class GlobalClientError(Exception):
@@ -273,18 +269,17 @@
         return self._annotation
 
     @property
-<<<<<<< HEAD
     def materialize(self):
         if self._materialize is None:
             self._materialize = MaterializationClient(server_address=self.local_server,
                                                       auth_client=self.auth,
                                                       datastack_name=self._datastack_name)
         return self._materialize
-=======
+        
+    @property
     def state(self):
         if self._state is None:
             self._state = JSONService(
                 server_address=self.server_address, auth_client=self.auth, ngl_url=self.info.viewer_site(),
             )
-        return self._state
->>>>>>> 18c7c899
+        return self._state