--- conflicted
+++ resolved
@@ -4,63 +4,43 @@
 import cloudvolume
 import json
 import time
-<<<<<<< HEAD
 
 from emannotationschemas.utils import get_flattened_bsp_keys_from_schema
 from emannotationschemas import get_schema
-=======
-#
-from emannotationschemas.utils import get_flattened_bsp_keys_from_schema
-from emannotationschemas import get_schema
 
 from annotationframeworkclient.endpoints import annotationengine_endpoints as ae
+from annotationframeworkclient.endpoints import chunkedgraph_endpoints as cg
 from annotationframeworkclient import endpoints
 from annotationframeworkclient import infoservice
 
 from multiwrapper import multiprocessing_utils as mu
->>>>>>> 9539e7b4
-
-from .infoservice import InfoServiceClient
-from .endpoints import annotationengine_endpoints as ae
-from .endpoints import chunkedgraph_endpoints as cg
+
 
 class AnnotationClient(object):
-    def __init__(self, ae_server_address=None, dataset_name=None, cg_server_address=None, flat_segmentation_source=None, cg_segmentation_source=None):
+    def __init__(self, server_address=None, dataset_name=None, cg_server_address=None, flat_segmentation_source=None, cg_segmentation_source=None):
         """
         :param server_address: str or None
             server url
         :param dataset_name: str or None
             dataset name
         """
-<<<<<<< HEAD
-        if ae_server_address is None:
-            ae_server_address = os.environ.get('ANNOTATION_ENGINE_ENDPOINT', None)
-        assert(ae_server_address is not None)
-=======
-        if server_address is None:
-            server_address = os.environ.get('ANNOTATION_ENGINE_ENDPOINT', None)
->>>>>>> 9539e7b4
 
         if server_address is None:
             self._server_address = endpoints.default_server_address
         else:
             self._server_address = server_address
         self._dataset_name = dataset_name
-<<<<<<< HEAD
-        self._server_address = ae_server_address
+
         self._flat_segmentation_source = flat_segmentation_source
         self._cg_segmentation_source = cg_segmentation_source
         self._cg_server_address = cg_server_address 
-=======
-        self.session = requests.Session()
-
-        self._default_url_mapping = {"server_address": self._server_address}
+
         self._infoserviceclient = None
->>>>>>> 9539e7b4
 
         self.session = requests.Session()
         self._default_url_mapping = {"ae_server_address": self._server_address,
                                      'cg_server_address': self._cg_server_address}
+
 
     @classmethod
     def from_info_service(cls, info_server_address, dataset_name):
@@ -69,16 +49,20 @@
         cg_server_address = info_client.pychunkgraph_endpoint()
         flat_segmentation_source = info_client.flat_segmentation_source()
         cg_segmentation_source = info_client.pychunkgraph_segmentation_source()
-        return cls(ae_server_address=ae_server_address,
-                   dataset_name=dataset_name,
-                   cg_server_address=cg_server_address,
-                   flat_segmentation_source=flat_segmentation_source,
-                   cg_segmentation_source=cg_segmentation_source)
+        new_ac = cls(ae_server_address=ae_server_address,
+                     dataset_name=dataset_name,
+                     cg_server_address=cg_server_address,
+                     flat_segmentation_source=flat_segmentation_source,
+                     cg_segmentation_source=cg_segmentation_source)
+        new_ac.infoservice = info_client
+        return new_ac
+
         
     @property
     def dataset_name(self):
         return self._dataset_name
 
+
     @property
     def server_address(self):
         return self._server_address
@@ -88,12 +72,13 @@
         self._server_address = value
         self._default_url_mapping['ae_server_address'] = value
 
+
     @property
     def default_url_mapping(self):
         return self._default_url_mapping.copy()
 
+
     @property
-<<<<<<< HEAD
     def cg_server_address(self):        
         return self._server_address
 
@@ -101,13 +86,14 @@
     def cg_server_address(self, value):
         self._cg_server_address = value
         self._default_url_mapping['cg_server_address'] = value
-=======
+
+
     def infoserviceclient(self):
         if self._infoserviceclient is None:
             self._infoserviceclient = infoservice.InfoServiceClient(server_address=self.server_address, dataset_name=self.dataset_name)
 
         return self._infoserviceclient
->>>>>>> 9539e7b4
+
 
     def get_datasets(self):
         """ Returns existing datasets
@@ -119,6 +105,7 @@
         assert(response.status_code == 200)
         return response.json()
 
+
     def get_annotation_types(self, dataset_name=None):
         if dataset_name is None:
             dataset_name = self.dataset_name
@@ -130,8 +117,7 @@
         assert(response.status_code==200)
         return response.json()
 
-<<<<<<< HEAD
-=======
+
     def get_dataset_info(self, dataset_name=None):
         """ Returns information about a dataset
 
@@ -143,7 +129,7 @@
 
         return self.infoserviceclient.get_dataset_info(dataset_name=dataset_name)
 
->>>>>>> 9539e7b4
+
     def get_annotation(self, annotation_type, annotation_id, dataset_name=None):
         """ Returns information about one specific annotation
 
@@ -165,6 +151,7 @@
         assert(response.status_code == 200)
         return response.json()
 
+
     def post_annotation(self, annotation_type, data, dataset_name=None):
         """ Post an annotation to the AnnotationEngine
 
@@ -187,6 +174,7 @@
         response = self.session.post(url, json=data)
         assert(response.status_code == 200)
         return response.json()
+
 
     def update_annotation(self, annotation_type, annotation_id, data,
                           dataset_name=None):
@@ -212,6 +200,7 @@
         assert(response.status_code == 200)
         return response.json()
 
+
     def delete_annotation(self, annotation_type, annotation_id,
                           dataset_name=None):
         """ Delete an existing annotation
@@ -234,6 +223,7 @@
         response = self.session.delete(url)
         assert(response.status_code == 200)
         return response.json()
+
 
     def _bulk_import_df_thread(self, args):
         """ bulk_import_df helper """
@@ -387,6 +377,7 @@
         assert(response.status_code == 200)
         return response.json()
 
+
     def get_root_id(self, supervoxel_id):
         
         endpoint_mapping = self.default_url_mapping
@@ -397,6 +388,7 @@
         assert(response.status_code == 200)
         return np.squeeze(np.frombuffer(response.content, dtype=np.uint64)).tolist()
 
+
     def get_root_id_under_point(self, xyz, dataset_name=None):
         if dataset_name is None:
             dataset_name = self.dataset_name
