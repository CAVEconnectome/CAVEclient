[project]
authors = [{ name = "CAVE Developers" }]
classifiers = []
dependencies = [
    "attrs>=21.3.0",
    "cachetools>=4.2.1",
    "ipython>6",
    "jsonschema",
    "networkx",
    "numpy>1.19.3",
    "packaging>=24.1",
    "pandas<3.0.0",
    "pyarrow>=3",
    "requests",
    "urllib3",
]
description = "A client for interacting with the Connectome Annotation Versioning Engine"
license = "MIT"
maintainers = [{ name = "CAVE Developers" }]
name = "caveclient"
readme = "README.md"
requires-python = ">=3.9"
version = "7.3.2"

[project.urls]
Documentation = "https://caveconnectome.github.io/CAVEclient/"
Homepage = "https://caveconnectome.github.io/CAVEclient/"
Issues = "https://github.com/CAVEconnectome/CAVEclient/issues"
Repository = "https://github.com/CAVEconnectome/CAVEclient/"

[project.optional-dependencies]
cv = ["cloud-volume"]

[dependency-groups]
bump = ['bump-my-version']
dev = [
    { include-group = 'bump' },
    { include-group = 'docs' },
    { include-group = 'lint' },
    { include-group = 'test' },
]
docs = [
    "mkdocs",
    "mkdocs-autorefs",
    "mkdocs-git-authors-plugin",
    "mkdocs-git-committers-plugin-2",
    "mkdocs-git-revision-date-localized-plugin",
    "mkdocs-include-markdown-plugin",
    "mkdocs-jupyter",
    "mkdocs-macros-plugin",
    "mkdocs-material",
    "mkdocs-material-extensions",
    "mkdocs-section-index",
    "mkdocstrings[crystal,python]",
    "mknotebooks",
    "pymdown-extensions",
]
lint = ["ruff"]
test = ["pytest", "pytest-cov", "pytest-env", "pytest-mock", "responses"]

[tool.bumpversion]
allow_dirty = false
commit = true
commit_args = ""
current_version = "7.3.2"
ignore_missing_version = false
message = "Bump version: {current_version} → {new_version}"
parse = "(?P<major>\\d+)\\.(?P<minor>\\d+)\\.(?P<patch>\\d+)"
regex = false
replace = "{new_version}"
search = "{current_version}"
serialize = ["{major}.{minor}.{patch}"]
sign_tags = false
tag = true
tag_message = "Bump version: {current_version} → {new_version}"
tag_name = "v{new_version}"

[[tool.bumpversion.files]]
filename = "pyproject.toml"

[tool.ruff.lint]
exclude = ['*.ipynb']

[tool.poe.tasks]
checks = ['doc-build', 'lint', 'test']
doc-build = "mkdocs build"
doc-push = "mkdocs gh-deploy --force --remote-branch gh-pages --remote-name origin"
doc-serve = "mkdocs serve"
dry-bump = "uv run bump-my-version bump --dry-run --verbose"
lint = ['lint-check', 'lint-format']
lint-check = "uv run ruff check . --extend-select I"
lint-format = "uv run ruff format . --check"
<<<<<<< HEAD
test = "uv run pytest --cov --cov-report xml tests"
=======
lint-fix = "uv run ruff format caveclient tests"
test = "uv run pytest tests"
>>>>>>> 9ea21a50

[build-system]
build-backend = "hatchling.build"
requires = ["hatchling"]<|MERGE_RESOLUTION|>--- conflicted
+++ resolved
@@ -90,12 +90,9 @@
 lint = ['lint-check', 'lint-format']
 lint-check = "uv run ruff check . --extend-select I"
 lint-format = "uv run ruff format . --check"
-<<<<<<< HEAD
 test = "uv run pytest --cov --cov-report xml tests"
-=======
 lint-fix = "uv run ruff format caveclient tests"
-test = "uv run pytest tests"
->>>>>>> 9ea21a50
+
 
 [build-system]
 build-backend = "hatchling.build"
