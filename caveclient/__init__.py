<<<<<<< HEAD
__version__ = "6.0.0"
=======
__version__ = "6.0.2"
>>>>>>> 2a3cdf26

from .frameworkclient import CAVEclient
from .session_config import get_session_defaults, set_session_defaults

__all__ = ["CAVEclient", "set_session_defaults", "get_session_defaults"]<|MERGE_RESOLUTION|>--- conflicted
+++ resolved
@@ -1,8 +1,4 @@
-<<<<<<< HEAD
-__version__ = "6.0.0"
-=======
 __version__ = "6.0.2"
->>>>>>> 2a3cdf26
 
 from .frameworkclient import CAVEclient
 from .session_config import get_session_defaults, set_session_defaults
