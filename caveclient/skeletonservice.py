from __future__ import annotations

<<<<<<< HEAD
import logging
import gzip
=======
>>>>>>> 1ee10318
from io import BytesIO, StringIO
import json
from typing import Literal, Optional

import pandas as pd
from cachetools import TTLCache, cached
from packaging.version import Version

try:
    import cloudvolume

    CLOUDVOLUME_AVAILABLE = True
except ImportError:
    CLOUDVOLUME_AVAILABLE = False

from .auth import AuthClient
from .base import ClientBase, _api_endpoints
from .endpoints import skeletonservice_api_versions, skeletonservice_common

SERVER_KEY = "skeleton_server_address"


class NoL2CacheException(Exception):
    def __init__(self, value=""):
        """
        Parameters:
        value (str) [optional]: A more detailed description of the error, if desired.
        """
        super().__init__(f"No L2Cache found. {value}".strip())


class SkeletonClient(ClientBase):
    def __init__(
        self,
        server_address: str,
        datastack_name=None,
        auth_client: Optional[AuthClient] = None,
        api_version: str = "latest",
        verify: bool = True,
        max_retries: int = None,
        pool_maxsize: int = None,
        pool_block: bool = None,
        over_client: Optional[CAVEclientFull] = None,  # noqa: F821 # type: ignore
    ):
        if auth_client is None:
            auth_client = AuthClient()

        auth_header = auth_client.request_header
        endpoints, api_version = _api_endpoints(
            api_version,
            SERVER_KEY,
            server_address,
            skeletonservice_common,
            skeletonservice_api_versions,
            auth_header,
            fallback_version=1,
            verify=verify,
        )

        super(SkeletonClient, self).__init__(
            server_address,
            auth_header,
            api_version,
            endpoints,
            SERVER_KEY,
            verify=verify,
            max_retries=max_retries,
            pool_maxsize=pool_maxsize,
            pool_block=pool_block,
            over_client=over_client,
        )

        self._datastack_name = datastack_name

    def _test_get_version(self) -> Optional[Version]:
        print("_test_get_version()")
        endpoint_mapping = self.default_url_mapping
        endpoint = self._endpoints.get("get_version_test", None)
        print(f"endpoint: {endpoint}")
        if endpoint is None:
            return None

        url = endpoint.format_map(endpoint_mapping)
        print(f"url: {url}")
        response = self.session.get(url)
        print(f"response: {response}")
        if response.status_code == 404:  # server doesn't have this endpoint yet
            print("404")
            return None
        else:
            version_str = response.json()
            print(f"version_str: {type(version_str)} {version_str}")
            version = Version(version_str)
            print(f"version: {version}")
            return version

    def _test_l2cache_exception(self):
        raise NoL2CacheException(
            "This is a test of SkeletonClient's behavior when no L2Cache is found."
        )

    def _test_endpoints(self):
        def parse(url):
            return url.split("/", 6)[-1]

        rid = 123456789
        ds = "test_datastack"
        innards = "/precomputed/skeleton/"

        if self._datastack_name is not None:
            # I could write a complicated test that confirms that an AssertionError is raised
            # when datastack_name and self._datastack_name are both None, but I'm just don't want to at the moment.
            # The combinatorial explosion of test varieties is getting out of hand.
            url = parse(self.build_endpoint(rid, None, None, "precomputed"))
            assert url == f"{self._datastack_name}{innards}{rid}"

            url = parse(self.build_endpoint(rid, None, None, "json"))
            assert url == f"{self._datastack_name}{innards}0/{rid}/json"

        url = parse(self.build_endpoint(rid, ds, None, "precomputed"))
        assert url == f"{ds}{innards}{rid}"

        url = parse(self.build_endpoint(rid, ds, None, "json"))
        assert url == f"{ds}{innards}0/{rid}/json"

        url = parse(self.build_endpoint(rid, ds, 0, "precomputed"))
        assert url == f"{ds}{innards}0/{rid}"

        url = parse(self.build_endpoint(rid, ds, 0, "json"))
        assert url == f"{ds}{innards}0/{rid}/json"

        url = parse(self.build_endpoint(rid, ds, 1, "precomputed"))
        assert url == f"{ds}{innards}1/{rid}"

        url = parse(self.build_endpoint(rid, ds, 1, "json"))
        assert url == f"{ds}{innards}1/{rid}/json"

    @staticmethod
    def compressStringToBytes(inputString):
        """
        Shamelessly copied from SkeletonService to avoid importing the entire repo. Consider pushing these utilities to a separate module.
        REF: https://stackoverflow.com/questions/15525837/which-is-the-best-way-to-compress-json-to-store-in-a-memory-based-store-like-red
        read the given string, encode it in utf-8, compress the data and return it as a byte array.
        """
        bio = BytesIO()
        bio.write(inputString.encode("utf-8"))
        bio.seek(0)
        stream = BytesIO()
        compressor = gzip.GzipFile(fileobj=stream, mode="w")
        while True:  # until EOF
            chunk = bio.read(8192)
            if not chunk:  # EOF?
                compressor.close()
                return stream.getvalue()
            compressor.write(chunk)

    @staticmethod
    def compressDictToBytes(inputDict, remove_spaces=True):
        """
        Shamelessly copied from SkeletonService to avoid importing the entire repo. Consider pushing these utilities to a separate module.
        """
        inputDictStr = json.dumps(inputDict)
        if remove_spaces:
            inputDictStr = inputDictStr.replace(" ", "")
        inputDictStrBytes = SkeletonClient.compressStringToBytes(inputDictStr)
        return inputDictStrBytes

    @staticmethod
    def decompressBytesToString(inputBytes):
        """
        Shamelessly copied from SkeletonService to avoid importing the entire repo. Consider pushing these utilities to a separate module.
        REF: https://stackoverflow.com/questions/15525837/which-is-the-best-way-to-compress-json-to-store-in-a-memory-based-store-like-red
        decompress the given byte array (which must be valid compressed gzip data) and return the decoded text (utf-8).
        """
        bio = BytesIO()
        stream = BytesIO(inputBytes)
        decompressor = gzip.GzipFile(fileobj=stream, mode="r")
        while True:  # until EOF
            chunk = decompressor.read(8192)
            if not chunk:
                decompressor.close()
                bio.seek(0)
                return bio.read().decode("utf-8")
            bio.write(chunk)
        return None

    @staticmethod
    def decompressBytesToDict(inputBytes):
        """
        Shamelessly copied from SkeletonService to avoid importing the entire repo. Consider pushing these utilities to a separate module.
        """
        inputBytesStr = SkeletonClient.decompressBytesToString(inputBytes)
        inputBytesStrDict = json.loads(inputBytesStr)
        return inputBytesStrDict

    def build_endpoint(
        self,
        root_id: int,
        datastack_name: str,
        skeleton_version: int,
        output_format: str,
    ):
        """
        Building the URL in a separate function facilities testing
        """
        if datastack_name is None:
            datastack_name = self._datastack_name
        assert datastack_name is not None

        endpoint_mapping = self.default_url_mapping
        endpoint_mapping["datastack_name"] = datastack_name
        endpoint_mapping["root_id"] = root_id

        if skeleton_version is None:
            # Pylance incorrectly thinks that skeleton_version cannot be None here,
            # but it most certainly can, and that is precisely how I intended it.
            # Google searching revealed this as a known problem with Pylance and Selenium,
            # but I have not been successful in solving it yet.
            if output_format == "precomputed":
                endpoint = "get_skeleton_via_rid"
            else:
                # Note that there isn't currently an endpoint for this scenario,
                # so we'll just use the skvn_rid_fmt endpoint with skvn set to the default value of 0
                endpoint_mapping["skeleton_version"] = 0
                endpoint_mapping["output_format"] = output_format
                endpoint = "get_skeleton_via_skvn_rid_fmt"
        else:
            endpoint_mapping["skeleton_version"] = skeleton_version
            if output_format == "precomputed":
                endpoint = "get_skeleton_via_skvn_rid"
            else:
                endpoint_mapping["output_format"] = output_format
                endpoint = "get_skeleton_via_skvn_rid_fmt"

        url = self._endpoints[endpoint].format_map(endpoint_mapping)
        return url

    @cached(TTLCache(maxsize=32, ttl=3600))
    def get_precomputed_skeleton_info(
        self,
        skvn: int = 0,
        datastack_name: Optional[str] = None,
    ):
        """get's the precomputed skeleton information
        Args:
            datastack_name (Optional[str], optional): _description_. Defaults to None.
        """
        if not self.fc.l2cache.has_cache():
            raise NoL2CacheException("SkeletonClient requires an L2Cache.")
        if datastack_name is None:
            datastack_name = self._datastack_name
        assert datastack_name is not None

        endpoint_mapping = self.default_url_mapping
        endpoint_mapping["datastack_name"] = datastack_name
        endpoint_mapping["skvn"] = skvn
        url = self._endpoints["skeleton_info_versioned"].format_map(endpoint_mapping)

        response = self.session.get(url)
        self.raise_for_status(response)
        return response.json()

    def get_skeleton(
        self,
        root_id: int,
        datastack_name: Optional[str] = None,
        skeleton_version: Optional[int] = 0,
        output_format: Literal[
            "none",
            "h5",
            "swc",
            "json",
            "jsoncompressed",
            "arrays",
            "arrayscompressed",
            "precomputed",
        ] = "none",
        log_warning: bool = True,
    ):
        """Gets basic skeleton information for a datastack

        Parameters
        ----------
        root_id : int
            The root id of the skeleton to retrieve
        datastack_name : str
            The name of the datastack to check
        skeleton_version : int
            The skeleton version to generate and retrieve. Options are documented in SkeletonService. Use 0 for latest.
        output_format : string
            The format to retrieve. Options are 'none', 'h5', 'swc', 'json', 'arrays', 'precomputed'

        Returns
        -------
        The return type will vary greatly depending on the output_format parameter. The options are:
        - 'none': No return value (this can be used to generate a skeleton without retrieving it)
        - 'precomputed': A cloudvolume.Skeleton object
        - 'json': A dictionary
        - 'jsoncompressed': A dictionary using compression for transmission (generally faster than 'json')
        - 'arrays': A dictionary (literally a subset of the json response)
        - 'arrayscompressed': A dictionary using compression for transmission (generally faster than 'arrays')
        - 'swc': A pandas DataFrame
        - 'h5': An BytesIO object containing bytes for an h5 file
        """
        if not self.fc.l2cache.has_cache():
            raise NoL2CacheException("SkeletonClient requires an L2Cache.")

        url = self.build_endpoint(
            root_id, datastack_name, skeleton_version, output_format
        )

        response = self.session.get(url)
        self.raise_for_status(response, log_warning=log_warning)

        if output_format == "none":
            return
        if output_format == "precomputed":
            if not CLOUDVOLUME_AVAILABLE:
                raise ImportError(
                    "'precomputed' output format requires cloudvolume, which is not available."
                )
            metadata = self.get_precomputed_skeleton_info(
                skeleton_version, datastack_name
            )
            vertex_attributes = metadata["vertex_attributes"]
            return cloudvolume.Skeleton.from_precomputed(
                response.content, vertex_attributes=vertex_attributes
            )
        if output_format == "json":
            return response.json()
        if output_format == "jsoncompressed":
            return SkeletonClient.decompressBytesToDict(response.content)
        if output_format == "arrays":
            return response.json()
        if output_format == "arrayscompressed":
            return SkeletonClient.decompressBytesToDict(response.content)
        if output_format == "swc":
            # I got the SWC column header from skeleton_plot.skel_io.py
            df = pd.read_csv(
                StringIO(response.content.decode()),
                sep=" ",
                names=["id", "type", "x", "y", "z", "radius", "parent"],
            )

            # Reduce 'id' and 'parent' columns from int64 to int16, and 'type' column from int64 to int8
            df = df.apply(pd.to_numeric, downcast="integer")
            # Convert 'type' column from int8 to uint8
            df['type'] = df['type'].astype('uint8')

            # Reduce float columns from float64 to float32. This sacrifies precision and therefore is perhaps undesirable.
            # I have it left here, commented out, for demonstration purposes, should it be deemed desirable in the future.
            # df = df.apply(pd.to_numeric, downcast='float')

            return df
        if output_format == "h5":
            skeleton_bytesio = BytesIO(response.content)
            return skeleton_bytesio

        raise ValueError(f"Unknown output format: {output_format}")<|MERGE_RESOLUTION|>--- conflicted
+++ resolved
@@ -1,10 +1,7 @@
 from __future__ import annotations
 
-<<<<<<< HEAD
 import logging
 import gzip
-=======
->>>>>>> 1ee10318
 from io import BytesIO, StringIO
 import json
 from typing import Literal, Optional
