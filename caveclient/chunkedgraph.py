"""PyChunkedgraph service python interface"""
import datetime
import json
from typing import Iterable
from urllib.parse import urlencode

import networkx as nx
import numpy as np
import pandas as pd
import pytz

from .auth import AuthClient
from .base import BaseEncoder, ClientBase, _api_endpoints, handle_response
from .endpoints import (
    chunkedgraph_api_versions,
    chunkedgraph_endpoints_common,
    default_global_server_address,
)
<<<<<<< HEAD
=======
from .base import (
    _api_endpoints,
    ClientBase,
    BaseEncoder,
    handle_response,
)
from .auth import AuthClient
import networkx as nx
import logging
>>>>>>> d5ab6958

SERVER_KEY = "cg_server_address"

logger = logging.getLogger(__name__)


def package_bounds(bounds):
    if bounds.shape != (3, 2):
        raise ValueError(
            "Bounds must be a 3x2 matrix (x,y,z) x (min,max) in chunkedgraph resolution voxel units"
        )

    bounds_str = []
    for b in bounds:
        bounds_str.append("-".join(str(b2) for b2 in b))
    bounds_str = "_".join(bounds_str)
    return bounds_str


def package_timestamp(timestamp, name="timestamp"):
    if timestamp is None:
        query_d = {}
    else:
        if timestamp.tzinfo is None:
            timestamp = pytz.UTC.localize(timestamp)
        else:
            timestamp = timestamp.astimezone(datetime.timezone.utc)

        query_d = {name: timestamp.timestamp()}
    return query_d


def package_split_data(
    root_id, source_points, sink_points, source_supervoxels, sink_supervoxels
):
    """Create the data for preview or executed split operations"""
    categories = ["sources", "sinks"]
    pts = [source_points, sink_points]
    svs = [source_supervoxels, sink_supervoxels]
    for pt_list, sv_list in zip(pts, svs):
        if sv_list is not None:
            if len(pt_list) != len(sv_list):
                raise ValueError(
                    "If supervoxels are provided, they must have the same length as points"
                )

    data = {}
    for cat, pt_list, sv_list in zip(categories, pts, svs):
        if sv_list is None:
            sv_list = [None] * len(pt_list)
        sv_list = [x if x is not None else root_id for x in sv_list]

        out = []
        for svid, pt in zip(sv_list, pt_list):
            out.append([svid, pt[0], pt[1], pt[2]])

        data[cat] = out
    return data


def root_id_int_list_check(
    root_id,
    make_unique=False,
):
<<<<<<< HEAD
    if (
        isinstance(root_id, int)
        or isinstance(root_id, np.uint64)
        or isinstance(root_id, np.int64)
    ):
=======
    if isinstance(root_id, (int, np.uint64, np.int64)):
>>>>>>> d5ab6958
        root_id = [root_id]
    elif isinstance(root_id, str):
        try:
            root_id = np.uint64(root_id)
        except ValueError:
            raise ValueError(
                "When passing a string for 'root_id' make sure the string can be converted to a uint64"
            )
    elif isinstance(root_id, np.ndarray) or isinstance(root_id, list):
        if make_unique:
            root_id = np.unique(root_id).astype(np.uint64)
        else:
            root_id = np.array(root_id, dtype=np.uint64)
    else:
        raise ValueError("root_id has to be list or uint64")

    return root_id


def ChunkedGraphClient(
    server_address=None,
    table_name=None,
    auth_client=None,
    api_version="latest",
    timestamp=None,
    verify=True,
    max_retries=None,
    pool_maxsize=None,
    pool_block=None,
    over_client=None,
):
    if server_address is None:
        server_address = default_global_server_address

    if auth_client is None:
        auth_client = AuthClient()

    auth_header = auth_client.request_header

    endpoints, api_version = _api_endpoints(
        api_version,
        SERVER_KEY,
        server_address,
        chunkedgraph_endpoints_common,
        chunkedgraph_api_versions,
        auth_header,
        verify=verify,
    )

    ChunkedClient = client_mapping[api_version]
    return ChunkedClient(
        server_address,
        auth_header,
        api_version,
        endpoints,
        SERVER_KEY,
        timestamp=timestamp,
        table_name=table_name,
        verify=verify,
        max_retries=max_retries,
        pool_maxsize=pool_maxsize,
        pool_block=pool_block,
        over_client=over_client,
    )


class ChunkedGraphClientV1(ClientBase):
    """ChunkedGraph Client for the v1 API"""

    def __init__(
        self,
        server_address,
        auth_header,
        api_version,
        endpoints,
        server_key=SERVER_KEY,
        timestamp=None,
        table_name=None,
        verify=True,
        max_retries=None,
        pool_maxsize=None,
        pool_block=None,
        over_client=None,
    ):
        super(ChunkedGraphClientV1, self).__init__(
            server_address,
            auth_header,
            api_version,
            endpoints,
            server_key,
            verify=verify,
            max_retries=max_retries,
            pool_maxsize=pool_maxsize,
            pool_block=pool_block,
            over_client=over_client,
        )
        self._default_url_mapping["table_id"] = table_name
        self._default_timestamp = timestamp
        self._table_name = table_name
        self._segmentation_info = None

    @property
    def default_url_mapping(self):
        return self._default_url_mapping.copy()

    @property
    def table_name(self):
        return self._table_name

    def _process_timestamp(self, timestamp):
        """Process timestamp with default logic"""
        if timestamp is None:
            if self._default_timestamp is not None:
                return self._default_timestamp
            else:
                return datetime.datetime.now(datetime.timezone.utc)
        else:
            return timestamp

    def get_roots(self, supervoxel_ids, timestamp=None, stop_layer=None):
        """Get the root ID for a list of supervoxels.

        Parameters
        ----------
        supervoxel_ids : list or np.array of int
            Supervoxel IDs to look up.
        timestamp : datetime.datetime, optional
            UTC datetime to specify the state of the chunkedgraph at which to query, by
            default None. If None, uses the current time.
        stop_layer : int or None, optional
            If True, looks up IDs only up to a given stop layer. Default is None.

        Returns
        -------
        np.array of np.uint64
            Root IDs containing each supervoxel.
        """

        endpoint_mapping = self.default_url_mapping
        url = self._endpoints["get_roots"].format_map(endpoint_mapping)
        query_d = package_timestamp(self._process_timestamp(timestamp))
        if stop_layer is not None:
            query_d["stop_layer"] = stop_layer
        data = np.array(supervoxel_ids, dtype=np.uint64).tobytes()
        response = self.session.post(url, data=data, params=query_d)
        handle_response(response, as_json=False)
        return np.frombuffer(response.content, dtype=np.uint64)

    def get_root_id(self, supervoxel_id, timestamp=None, level2=False):
        """Get the root ID for a specified supervoxel.

        Parameters
        ----------
        supervoxel_id : int
            Supervoxel id value
        timestamp : datetime.datetime, optional
            UTC datetime to specify the state of the chunkedgraph at which to query, by
            default None. If None, uses the current time.

        Returns
        -------
        np.int64
            Root ID containing the supervoxel.
        """
        endpoint_mapping = self.default_url_mapping
        endpoint_mapping["supervoxel_id"] = supervoxel_id

        url = self._endpoints["handle_root"].format_map(endpoint_mapping)
        query_d = package_timestamp(self._process_timestamp(timestamp))
        if level2:
            query_d["stop_layer"] = 2

        response = self.session.get(url, params=query_d)
        return np.int64(handle_response(response, as_json=True)["root_id"])

    def get_merge_log(self, root_id):
        """Get the merge log (splits and merges) for an object.

        Parameters
        ----------
        root_id : int
            Object root ID to look up.

        Returns
        -------
        list
            List of merge events in the history of the object.
        """
        endpoint_mapping = self.default_url_mapping
        endpoint_mapping["root_id"] = root_id
        url = self._endpoints["merge_log"].format_map(endpoint_mapping)

        response = self.session.get(url)
        return handle_response(response)

    def get_change_log(self, root_id, filtered=True):
        """Get the change log (splits and merges) for an object.

        Parameters
        ----------
        root_id : int
            Object root id to look up

        Returns
        -------
        dict
            Dictionary summarizing split and merge events in the object history,
            containing the following keys:

            "n_merges": int
                Number of merges
            "n_splits": int
                Number of splits
            "operations_ids": list of int
                Identifiers for each operation
            "past_ids": list of int
                Previous root ids for this object
            "user_info": dict of dict
                Dictionary keyed by user (string) to a dictionary specifying how many
                merges and splits that user performed on this object
        """
        endpoint_mapping = self.default_url_mapping
        endpoint_mapping["root_id"] = root_id
        url = self._endpoints["change_log"].format_map(endpoint_mapping)
        params = {"filtered": filtered}
        response = self.session.get(url, params=params)

        return handle_response(response)

    def get_user_operations(
        self,
        user_id: int,
        timestamp_start: datetime.datetime,
        include_undo: bool = True,
        timestamp_end: datetime.datetime = None,
    ):
        """Get operation details for a User ID.

        Parameters
        ----------
        user_id : int
            User ID to query (use 0 for all users (admin only)).
        timestamp_start : datetime.datetime, optional
            Timestamp to start filter (UTC).
        include_undo : bool, optional
            Whether to include undos. Defaults to True.
        timestamp_end : datetime.datetime, optional
            Timestamp to end filter (UTC). Defaults to now.

        Returns
        -------
        pd.DataFrame
            Dataframe with the following columns:

            "operation_id": int
                Identifier for the operation.
            "timestamp": datetime.datetime
                Timestamp of the operation.
            "user_id": int
                User who performed the operation.
            # TODO not actually sure what the rest of the outputs are, not an admin
        """

        endpoint_mapping = self.default_url_mapping

        url = self._endpoints["user_operations"].format_map(endpoint_mapping)
        params = {"include_undo": include_undo}

        if user_id > 0:
            params = {"user_id": user_id}
        if timestamp_start is not None:
            params.update(
                package_timestamp(
                    self._process_timestamp(timestamp_start), "start_time"
                )
            )
        if timestamp_end is not None:
            params.update(
                package_timestamp(self._process_timestamp(timestamp_end), "end_time")
            )
        response = self.session.get(url, params=params)

        d = handle_response(response)
        df = pd.DataFrame(d)
        df["timestamp"] = df["timestamp"].map(
            lambda x: datetime.datetime.fromtimestamp(x / 1000, pytz.UTC)
        )
        return df

    def get_tabular_change_log(self, root_ids, filtered=True):
        """Get a detailed changelog for neurons.

        Parameters
        ----------
        root_ids : list of int
            Object root IDs to look up.

        Returns
        -------
        dict of pd.DataFrame
            The keys are the root IDs, and the values are DataFrames with the
            following columns and datatypes:

            "operation_id": int
                Identifier for the operation.
            "timestamp": int
                Timestamp of the operation.
                # TODO what format is this in?
            "user_id": int
                User who performed the operation.
            "before_root_ids: list of int
                Root IDs of objects that existed before the operation.
            "after_root_ids: list of int
                Root IDs of objects created by the operation. Note that this only
                records the root id that was kept as part of the query object, so there
                will only be one in this list.
            "is_merge": bool
                Whether the operation was a merge.
            "user_name": str
                Name of the user who performed the operation.
            "user_affiliation": str
                Affiliation of the user who performed the operation.
        """
        root_ids = [int(r) for r in np.unique(root_ids)]

        endpoint_mapping = self.default_url_mapping
        endpoint_mapping["root_ids"] = root_ids
        url = self._endpoints["tabular_change_log"].format_map(endpoint_mapping)
        params = {"filtered": filtered}
        data = json.dumps({"root_ids": root_ids}, cls=BaseEncoder)

        response = self.session.get(url, data=data, params=params)
        res_dict = handle_response(response)

        changelog_dict = {}
        for k in res_dict.keys():
            changelog_dict[int(k)] = pd.DataFrame(json.loads(res_dict[k]))

        return changelog_dict

    def get_leaves(self, root_id, bounds=None, stop_layer: int = None):
        """Get all supervoxels for a root ID.

        Parameters
        ----------
        root_id : int
            Root ID to query.
        bounds: np.array or None, optional
            If specified, returns supervoxels within a 3x2 numpy array of bounds
            ``[[minx,maxx],[miny,maxy],[minz,maxz]]``. If None, finds all supervoxels.
        stop_layer: int, optional
            If specified, returns chunkedgraph nodes at layer `stop_layer`
            default will be `stop_layer=1` (supervoxels).

        Returns
        -------
        np.array of np.int64
            Array of supervoxel IDs (or node ids if `stop_layer>1`).
        """
        endpoint_mapping = self.default_url_mapping
        endpoint_mapping["root_id"] = root_id
        url = self._endpoints["leaves_from_root"].format_map(endpoint_mapping)
        query_d = {}
        if bounds is not None:
            query_d["bounds"] = package_bounds(bounds)
        if stop_layer is not None:
            query_d["stop_layer"] = int(stop_layer)
        response = self.session.get(url, params=query_d)
        return np.int64(handle_response(response)["leaf_ids"])

    def do_merge(self, supervoxels, coords, resolution=(4, 4, 40)):
        """Perform a merge on the chunkeded graph.


        Parameters
        ----------
        supervoxels : iterable
            An N-long list of supervoxels to merge.
        coords : np.array
            An Nx3 array of coordinates of the supervoxels in units of `resolution`.
        resolution : tuple, optional
            What to multiply `coords` by to get nanometers. Defaults to (4,4,40).
        """

        endpoint_mapping = self.default_url_mapping
        url = self._endpoints["do_merge"].format_map(endpoint_mapping)

        data = []
        for svid, coor in zip(supervoxels, coords):
            pos = np.array(coor) * resolution
            row = [svid, pos[0], pos[1], pos[2]]
            data.append(row)
        params = {"priority": False}
        response = self.session.post(
            url,
            data=json.dumps(data, cls=BaseEncoder),
            params=params,
            headers={"Content-Type": "application/json"},
        )
        handle_response(response)

    def undo_operation(self, operation_id):
        """Undo an operation.

        Parameters
        ----------
        operation_id : int
            Operation ID to undo.

        Returns
        -------
        dict
        # TODO not actually sure the return type here
        """
        endpoint_mapping = self.default_url_mapping
        url = self._endpoints["undo"].format_map(endpoint_mapping)

        data = {"operation_id": operation_id}
        params = {"priority": False}
        response = self.session.post(
            url,
            data=json.dumps(data, cls=BaseEncoder),
            params=params,
            headers={"Content-Type": "application/json"},
        )
        r = handle_response(response)
        return r

    def execute_split(
        self,
        source_points,
        sink_points,
        root_id,
        source_supervoxels=None,
        sink_supervoxels=None,
    ):
        """Execute a multicut split based on points or supervoxels.

        Parameters
        ----------
        source_points : array or list
            Nx3 list or array of 3d points in nm coordinates for source points (red).
        sink_points : array or list
            Mx3 list or array of 3d points in nm coordinates for sink points (blue).
        root_id : int
            Root ID of object to do split preview.
        source_supervoxels : array, list or None, optional
            If providing source supervoxels, an N-length array of supervoxel IDs or
            Nones matched to source points. If None, treats as a full array of Nones.
            By default None.
        sink_supervoxels : array, list or None, optional
            If providing sink supervoxels, an M-length array of supervoxel IDs or Nones
            matched to source points. If None, treats as a full array of Nones.
            By default None.

        Returns
        -------
        operation_id : int
            Unique ID of the split operation
        new_root_ids : list of int
            List of new root IDs resulting from the split operation.
        """
        endpoint_mapping = self.default_url_mapping
        url = self._endpoints["execute_split"].format_map(endpoint_mapping)

        data = package_split_data(
            root_id, source_points, sink_points, source_supervoxels, sink_supervoxels
        )
        params = {"priority": False}
        response = self.session.post(
            url,
            data=json.dumps(data, cls=BaseEncoder),
            params=params,
            headers={"Content-Type": "application/json"},
        )
        r = handle_response(response)
        return r["operation_id"], r["new_root_ids"]

    def preview_split(
        self,
        source_points,
        sink_points,
        root_id,
        source_supervoxels=None,
        sink_supervoxels=None,
        return_additional_ccs=False,
    ):
        """Get supervoxel connected components from a preview multicut split.

        Parameters
        ----------
        source_points : array or list
            Nx3 list or array of 3d points in nm coordinates for source points (red).
        sink_points : array or list
            Mx3 list or array of 3d points in nm coordinates for sink points (blue).
        root_id : int
            Root ID of object to do split preview.
        source_supervoxels : array, list or None, optional
            If providing source supervoxels, an N-length array of supervoxel IDs or
            Nones matched to source points. If None, treats as a full array of Nones.
            By default None.
        sink_supervoxels : array, list or None, optional
            If providing sink supervoxels, an M-length array of supervoxel IDs or Nones
            matched to source points. If None, treats as a full array of Nones.
            By default None.
        return_additional_ccs : bool, optional
            If True, returns any additional connected components beyond the ones with
            source and sink points. In most situations, this can be ignored.
            By default, False.

        Returns
        -------
        source_connected_component : list
            Supervoxel IDs in the component with the most source points.
        sink_connected_component : list
            Supervoxel IDs in the component with the most sink points.
        successful_split : bool
            True if the split worked.
        other_connected_components (optional) : list of lists of int
            List of lists of supervoxel IDs for any other resulting connected components.
            Only returned if `return_additional_ccs` is True.
        """
        endpoint_mapping = self.default_url_mapping
        url = self._endpoints["preview_split"].format_map(endpoint_mapping)

        data = package_split_data(
            root_id, source_points, sink_points, source_supervoxels, sink_supervoxels
        )

        response = self.session.post(
            url,
            data=json.dumps(data, cls=BaseEncoder),
            headers={"Content-Type": "application/json"},
        )
        r = handle_response(response)
        source_cc = r["supervoxel_connected_components"][0]
        sink_cc = r["supervoxel_connected_components"][1]
        if len(r["supervoxel_connected_components"]) == 2:
            other_ccs = []
        else:
            other_ccs = r["supervoxel_connected_components"][2:]

        success = not r["illegal_split"]

        if return_additional_ccs:
            return source_cc, sink_cc, success, other_ccs
        else:
            return source_cc, sink_cc, success

    def get_children(self, node_id):
        """Get the children of a node in the chunked graph hierarchy.

        Parameters
        ----------
        node_id : int
            Node ID to query.

        Returns
        -------
        np.array of np.int64
            IDs of child nodes.
        """
        endpoint_mapping = self.default_url_mapping
        endpoint_mapping["root_id"] = node_id
        url = self._endpoints["handle_children"].format_map(endpoint_mapping)

        response = self.session.get(url)
        return np.array(handle_response(response)["children_ids"], dtype=np.int64)

    def get_contact_sites(self, root_id, bounds, calc_partners=False):
        """Get contacts for a root ID.

        Parameters
        ----------
        root_id : int
            Root ID to query.
        bounds: np.array
            Bounds within a 3x2 numpy array of bounds
            ``[[minx,maxx],[miny,maxy],[minz,maxz]]`` for which to find contacts.
            Running this query without bounds is too slow.
        calc_partners : bool, optional
            If True, get partner root IDs. By default, False.
        Returns
        -------
        dict
            Dict relating ids to contacts
        """
        endpoint_mapping = self.default_url_mapping
        endpoint_mapping["root_id"] = root_id
        url = self._endpoints["contact_sites"].format_map(endpoint_mapping)
        query_d = {}
        if bounds is not None:
            query_d["bounds"] = package_bounds(bounds)
        query_d["partners"] = calc_partners
        response = self.session.get(url, json=[root_id], params=query_d)
        contact_d = handle_response(response)
        return {int(k): v for k, v in contact_d.items()}

    def find_path(self, root_id, src_pt, dst_pt, precision_mode=False):
        """
        Find a path between two locations on a root ID using the level 2 chunked
        graph.


        Parameters
        ----------
        root_id : int
            Root ID to query.
        src_pt : np.array
            3-element array of xyz coordinates in nm for the source point.
        dst_pt : np.array
            3-element array of xyz coordinates in nm for the destination point.
        precision_mode : bool, optional
            Whether to perform the search in precision mode. Defaults to False.

        Returns
        -------
        centroids_list : np.array
            Array of centroids along the path.
        l2_path : np.array of int
            Array of level 2 chunk IDs along the path.
        failed_l2_ids : np.array of int
            Array of level 2 chunk IDs that failed to find a path.
        """

        endpoint_mapping = self.default_url_mapping
        endpoint_mapping["root_id"] = root_id
        url = self._endpoints["find_path"].format_map(endpoint_mapping)
        query_d = {}
        query_d["precision_mode"] = precision_mode

        nodes = [[root_id] + src_pt.tolist(), [root_id] + dst_pt.tolist()]

        response = self.session.post(
            url,
            data=json.dumps(nodes, cls=BaseEncoder),
            params=query_d,
            headers={"Content-Type": "application/json"},
        )
        resp_d = handle_response(response)
        centroids = np.array(resp_d["centroids_list"])
        failed_l2_ids = np.array(resp_d["failed_l2_ids"], dtype=np.uint64)
        l2_path = np.array(resp_d["l2_path"])

        return centroids, l2_path, failed_l2_ids

    def get_subgraph(self, root_id, bounds):
        # re-write the old docstring below using better grammar and numpydoc formatting
        """Get subgraph of root id within a bounding box.

        Parameters
        ----------
        root_id : int
            Root (or any node ID) of chunked graph to query.
        bounds : np.array
            3x2 bounding box (x,y,z) x (min,max) in chunked graph coordinates.

        Returns
        -------
        np.array of np.int64
            Node IDs in the subgraph.
        np.array of np.double
            Affinities of edges in the subgraph.
        np.array of np.int32
            Areas of nodes in the subgraph.
        """

        endpoint_mapping = self.default_url_mapping
        endpoint_mapping["root_id"] = root_id
        url = self._endpoints["get_subgraph"].format_map(endpoint_mapping)
        query_d = {}
        if bounds is not None:
            query_d["bounds"] = package_bounds(bounds)

        response = self.session.get(url, params=query_d)
        rd = handle_response(response)
        return np.int64(rd["nodes"]), np.double(rd["affinities"]), np.int32(rd["areas"])

    def level2_chunk_graph(self, root_id):
        """
        Get graph of level 2 chunks, the smallest agglomeration level above supervoxels.


        Parameters
        ----------
        root_id : int
            Root id of object

        Returns
        -------
        list of list
            Edge list for level 2 chunked graph. Each element of the list is an edge,
            and each edge is a list of two node IDs (source and target).
        """
        endpoint_mapping = self.default_url_mapping
        endpoint_mapping["root_id"] = root_id
        url = self._endpoints["lvl2_graph"].format_map(endpoint_mapping)
        r = handle_response(self.session.get(url))
        return r["edge_graph"]

    def remesh_level2_chunks(self, chunk_ids):
        """Submit specific level 2 chunks to be remeshed in case of a problem.

        Parameters
        ----------
        chunk_ids : list
            List of level 2 chunk IDs.
        """

        endpoint_mapping = self.default_url_mapping
        url = self._endpoints["remesh_level2_chunks"].format_map(endpoint_mapping)
        data = {"new_lvl2_ids": [int(x) for x in chunk_ids]}
        r = self.session.post(url, json=data)
        r.raise_for_status()

    def get_operation_details(self, operation_ids: Iterable[int]):
        """Get the details of a list of operations.

        Parameters
        ----------
        operation_ids: Iterable of int
            List/array of operation IDs.

        Returns
        -------
        dict of str to dict
            A dict of dicts of operation info, keys are operation IDs (as strings),
            values are a dictionary of operation info for the operation. These
            dictionaries contain the following keys:

            "added_edges": list of list of int
                List of edges added by this operation. Each edge is a list of two node
                IDs (source and target).
            "roots": list of int
                List of root IDs that were created by this operation.
            "sink_coords": list of list of int
                List of sink coordinates for this operation. The sink is one of the
                points placed by the user when specifying the operation. Each sink
                coordinate is a list of three integers (x, y, z), corresponding to
                spatial coordinates in segmentation voxel space.
                # TODO make sure this is the correct specification
            "source_coords": list of list of int
                List of source coordinates for this operation. The source is one of the
                points placed by the user when specifying the operation. Each source
                coordinate is a list of three integers (x, y, z), corresponding to
                spatial coordinates in segmentation voxel space.
                # TODO make sure this is the correct specification
            "timestamp": str
                Timestamp of the operation.
            "user": str
                User ID number who performed the operation (as a string).
        """
        if isinstance(operation_ids, np.ndarray):
            operation_ids = operation_ids.tolist()

        endpoint_mapping = self.default_url_mapping
        url = self._endpoints["operation_details"].format_map(endpoint_mapping)
        query_d = {"operation_ids": operation_ids}
        query_str = urlencode(query_d)
        url = url + "?" + query_str
        r = self.session.get(url)
        r.raise_for_status()
        return r.json()

    def get_lineage_graph(
        self,
        root_id,
        timestamp_past=None,
        timestamp_future=None,
        as_nx_graph=False,
        exclude_links_to_future=False,
        exclude_links_to_past=False,
    ):
        """
        Returns the lineage graph for a root ID, optionally cut off in the past or
        the future.

        Each change in the chunked graph creates a new root ID for the object after
        that change. This function returns a graph of all root IDs for a given object,
        tracing the history of the object in terms of merges and splits.


        Parameters
        ----------
        root_id : int
            Object root ID.
        timestamp_past : datetime.datetime or None, optional
            Cutoff for the lineage graph backwards in time. By default, None.
        timestamp_future : datetime.datetime or None, optional
            Cutoff for the lineage graph going forwards in time. By default, None.
        as_nx_graph: bool
<<<<<<< HEAD
            If True, a NetworkX graph is returned.
=======
            if True, a networkx graph is returned
        exclude_links_to_future: bool
            if True, links from nodes before timestamp_future to after timestamp_future are removed
            if False, the link(s) which has one node before timestamp and one node after timestamp is kept
        exclude_links_to_past: bool
            if True, links from nodes before timestamp_past to after timestamp_past are removed
            if False, the link(s) which has one node before timestamp and one node after timestamp is kept
>>>>>>> d5ab6958

        Returns
        -------
        dict
            Dictionary describing the lineage graph and operations for the root ID. Not
            returned if `as_nx_graph` is True. The dictionary contains the following
            keys:

            "directed" : bool
                Whether the graph is directed.
            "graph" : dict
                Dictionary of graph attributes.
            "links" : list of dict
                Each element of the list is a dictionary describing an edge in the
                lineage graph as "source" and "target" keys.
            "multigraph" : bool
                Whether the graph is a multigraph.
            "nodes" : list of dict
                Each element of the list is a dictionary describing a node in the
                lineage graph, usually with "id", "timestamp", and "operation_id"
                keys.
        nx.DiGraph
            NetworkX directed graph of the lineage graph. Only returned if `as_nx_graph`
            is True.
        """
        root_id = root_id_int_list_check(root_id, make_unique=True)

        endpoint_mapping = self.default_url_mapping

        params = {}
        if timestamp_past is not None:
            params.update(package_timestamp(timestamp_past, name="timestamp_past"))
        if timestamp_future is not None:
            params.update(package_timestamp(timestamp_future, name="timestamp_future"))

        url = self._endpoints["handle_lineage_graph"].format_map(endpoint_mapping)
        data = json.dumps({"root_ids": root_id}, cls=BaseEncoder)
        r = handle_response(self.session.post(url, data=data, params=params))

        if exclude_links_to_future or exclude_links_to_past:
            bad_ids = []
            for node in r["nodes"]:
                node_ts = datetime.datetime.fromtimestamp(node["timestamp"])
                node_ts = node_ts.astimezone(datetime.timezone.utc)
                if (
                    exclude_links_to_past and (node_ts < timestamp_past)
                    if timestamp_past is not None
                    else False
                ):
                    bad_ids.append(node["id"])
                if (
                    exclude_links_to_future and (node_ts > timestamp_future)
                    if timestamp_future is not None
                    else False
                ):
                    bad_ids.append(node["id"])

            r["nodes"] = [node for node in r["nodes"] if node["id"] not in bad_ids]
            r["links"] = [
                link
                for link in r["links"]
                if link["source"] not in bad_ids and link["target"] not in bad_ids
            ]

        if as_nx_graph:
            return nx.node_link_graph(r)
        else:
            return r

<<<<<<< HEAD
    def get_latest_roots(self, root_id, timestamp_future=None):
        """Returns root IDs that are the latest successors of a given root ID.
=======
    def get_latest_roots(self, root_id, timestamp=None, timestamp_future=None):
        """Returns root ids that related to the given root_id at a given timestamp.
        Can be used to find the "latest" root_ids associated with an object.
>>>>>>> d5ab6958

        Parameters
        ----------
        root_id : int
<<<<<<< HEAD
            Object root ID.
=======
            Object root id
        timestamp : datetime.datetime or None, optional
            Timestamp of where to query IDs from. If None then will assume you want till now.
>>>>>>> d5ab6958
        timestamp_future : datetime.datetime or None, optional
            DEPRECATED name, use timestamp
            Timestamp to suggest IDs from (note can be in the past relative to the root). By default, None.

        Returns
        -------
        np.ndarray
            1d array with all latest successors.
        """
        root_id = root_id_int_list_check(root_id, make_unique=True)

        timestamp_root = self.get_root_timestamps(root_id).min()
        if timestamp_future is not None:
            logger.warning("timestamp_future is deprecated, use timestamp instead")
            timestamp = timestamp_future

        if timestamp is None:
            timestamp = datetime.datetime.now(datetime.timezone.utc)
        elif timestamp.tzinfo is None:
            timestamp = timestamp.replace(tzinfo=datetime.timezone.utc)

        # or if timestamp_root is less than timestamp_future
        if (timestamp is None) or (timestamp_root < timestamp):
            lineage_graph = self.get_lineage_graph(
                root_id,
                timestamp_past=timestamp_root,
                timestamp_future=timestamp,
                exclude_links_to_future=True,
                as_nx_graph=True,
            )
            # then we want the leaves of the tree
            out_degree_dict = dict(lineage_graph.out_degree)
            nodes = np.array(list(out_degree_dict.keys()))
            out_degrees = np.array(list(out_degree_dict.values()))
            return nodes[out_degrees == 0]
        else:
            # then timestamp is in fact in the past
            lineage_graph = self.get_lineage_graph(
                root_id,
                timestamp_future=timestamp_root,
                timestamp_past=timestamp,
                as_nx_graph=True,
            )
            in_degree_dict = dict(lineage_graph.in_degree)
            nodes = np.array(list(in_degree_dict.keys()))
            in_degrees = np.array(list(in_degree_dict.values()))
            return nodes[in_degrees == 0]

    def get_original_roots(self, root_id, timestamp_past=None):
        """Returns root IDs that are the latest successors of a given root ID.

        Parameters
        ----------
        root_id : int
            Object root ID.
        timestamp_past : datetime.datetime or None, optional
            Cutoff for the search going backwards in time. By default, None.

        Returns
        -------
        np.ndarray
            1d array with all latest successors.
        """
        root_id = root_id_int_list_check(root_id, make_unique=True)

        timestamp_future = self.get_root_timestamps(root_id).max()

        lineage_graph = self.get_lineage_graph(
            root_id,
            timestamp_past=timestamp_past,
            timestamp_future=timestamp_future,
            as_nx_graph=True,
        )

        in_degree_dict = dict(lineage_graph.in_degree)
        nodes = np.array(list(in_degree_dict.keys()))
        in_degrees = np.array(list(in_degree_dict.values()))
        return nodes[in_degrees == 0]

    def is_latest_roots(self, root_ids, timestamp=None):
        """Check whether these root IDs are still a root at this timestamp.

        Parameters
        ----------
        root_ids : list or array of int
            Root IDs to check.
        timestamp : datetime.datetime, optional
            Timestamp to check whether these IDs are valid root IDs in the chunked
            graph. Defaults to None (assumes now).

        Returns
        -------
        np.array of bool
            Array of whether these are valid root IDs.
        """
        root_ids = root_id_int_list_check(root_ids, make_unique=False)

        endpoint_mapping = self.default_url_mapping
        url = self._endpoints["is_latest_roots"].format_map(endpoint_mapping)

        if timestamp is None:
            timestamp = self._default_timestamp
        if timestamp is not None:
            query_d = package_timestamp(self._process_timestamp(timestamp))
        else:
            query_d = None
        data = {"node_ids": root_ids}
        r = handle_response(
            self.session.post(
                url, data=json.dumps(data, cls=BaseEncoder), params=query_d
            )
        )
        return np.array(r["is_latest"], bool)

    def suggest_latest_roots(
        self,
        root_id,
        timestamp=None,
        stop_layer=None,
        return_all=False,
        return_fraction_overlap=False,
    ):
        """Suggest latest roots for a given root id, based on overlap of component
        chunk IDs. Note that edits change chunk IDs, and so this effectively measures
        the fraction of unchanged chunks at a given chunk layer, which sets the size
        scale of chunks. Higher layers are coarser.


        Parameters
        ----------
        root_id : int
            Root ID of the potentially outdated object.
        timestamp : datetime, optional
            Datetime at which "latest" roots are being computed, by default None. If
            None, the current time is used. Note that this has to be a timestamp after
            the creation of the `root_id`.
        stop_layer : int, optional
            Chunk level at which to compute overlap, by default None.
            No value will take the 4th from the top layer, which emphasizes speed and
            works well for larger objects. Lower values are slower but more
            fine-grained. Values under 2 (i.e. supervoxels) are not recommended except
            in extremely fine grained scenarios.
        return_all : bool, optional
            If True, return all current IDs sorted from most overlap to least, by
            default False. If False, only the top is returned.
        return_fraction_overlap : bool, optional
            If True, return all fractions sorted by most overlap to least, by default
            False. If False, only the top value is returned.
        """
        curr_ids = self.get_latest_roots(root_id, timestamp=timestamp)

        if root_id in curr_ids:
            if return_all:
                if return_fraction_overlap:
                    return [root_id], [1]
                else:
                    return [root_id]
            else:
                if return_fraction_overlap:
                    return root_id, 1
                else:
                    return root_id

        delta_layers = 4
        if stop_layer is None:
            stop_layer = (
                self.segmentation_info.get("graph", {}).get("n_layers", 6)
                - delta_layers
            )
        stop_layer = max(1, stop_layer)

        chunks_orig = self.get_leaves(root_id, stop_layer=stop_layer)
        while len(chunks_orig) == 0:
            stop_layer -= 1
            if stop_layer == 1:
                raise ValueError(
                    f"There were no children for root_id={root_id} at level 2, something is wrong with the chunkedgraph"
                )
            chunks_orig = self.get_leaves(root_id, stop_layer=stop_layer)

        chunk_list = np.array(
            [
                len(
                    np.intersect1d(
                        chunks_orig,
                        self.get_leaves(oid, stop_layer=stop_layer),
                        assume_unique=True,
                    )
                )
                / len(chunks_orig)
                for oid in curr_ids
            ]
        )
        order = np.argsort(chunk_list)[::-1]
        if not return_all:
            order = order[0]
        if return_fraction_overlap:
            return curr_ids[order], chunk_list[order]
        else:
            return curr_ids[order]

    def is_valid_nodes(self, node_ids, start_timestamp=None, end_timestamp=None):
        """Check whether nodes are valid for given timestamp range.

        Valid is defined as existing in the chunked graph. This makes no statement
        about these IDs being roots, supervoxel or anything in-between. It also
        does not take into account whether a root ID has since been edited.


        Parameters
        ----------
        node_ids : list or array of int
            Node IDs to check.
        start_timestamp : datetime.datetime, optional
            Timestamp to check whether these IDs were valid after this timestamp.
            Defaults to None (assumes now).
        end_timestamp : datetime.datetime, optional
            Timestamp to check whether these IDs were valid before this timestamp.
            Defaults to None (assumes now).

        Returns
        -------
        np.array of bool
            Array of whether these are valid IDs.
        """
        node_ids = root_id_int_list_check(node_ids, make_unique=False)

        endpoint_mapping = self.default_url_mapping
        url = self._endpoints["valid_nodes"].format_map(endpoint_mapping)

        if end_timestamp is None:
            end_timestamp = self._default_timestamp

        if start_timestamp is None:
            start_timestamp = datetime.datetime(2000, 1, 1)

        if start_timestamp is not None:
            query_d = package_timestamp(
                self._process_timestamp(start_timestamp), name="start_timestamp"
            )
        else:
            query_d = {}

        if end_timestamp is not None:
            query_d.update(
                package_timestamp(
                    self._process_timestamp(end_timestamp), name="end_timestamp"
                )
            )

        data = {"node_ids": node_ids}
        r = handle_response(
            self.session.get(
                url, data=json.dumps(data, cls=BaseEncoder), params=query_d
            )
        )
        valid_ids = np.array(r["valid_roots"], np.uint64)

        return np.isin(node_ids, valid_ids)

    def get_root_timestamps(self, root_ids):
        """Retrieves timestamps when roots where created.

        Parameters
        ----------
        root_ids: Iterable of int
            Iterable of root IDs to query.

        Returns
        -------
        np.array of datetime.datetime
            Array of timestamps when `root_ids` were created.
        """
        root_ids = root_id_int_list_check(root_ids, make_unique=False)

        endpoint_mapping = self.default_url_mapping
        url = self._endpoints["root_timestamps"].format_map(endpoint_mapping)

        data = {"node_ids": root_ids}
        r = handle_response(
            self.session.post(url, data=json.dumps(data, cls=BaseEncoder))
        )

        return np.array(
            [datetime.datetime.fromtimestamp(ts, pytz.UTC) for ts in r["timestamp"]]
        )

    def get_past_ids(self, root_ids, timestamp_past=None, timestamp_future=None):
        """
        For a set of root IDs, get the list of IDs at a past or future time point
        that could contain parts of the same object.


        Parameters
        ----------
        root_ids : Iterable of int
            Iterable of root IDs to query.
        timestamp_past : datetime.datetime or None, optional
            Time of a point in the past for which to look up root ids. Default is None.
        timestamp_future : datetime.datetime or None, optional
            Time of a point in the future for which to look up root ids. Not
            implemented on the server currently. Default is None.

        Returns
        -------
        dict
            Dict with keys "future_id_map" and "past_id_map". Each is a dict whose keys
            are the supplied `root_ids` and whose values are the list of related
            root IDs at `timestamp_past`/`timestamp_future`.
        """
        root_ids = root_id_int_list_check(root_ids, make_unique=True)

        endpoint_mapping = self.default_url_mapping

        params = {}
        if timestamp_past is not None:
            params.update(package_timestamp(timestamp_past, name="timestamp_past"))
        if timestamp_future is not None:
            params.update(package_timestamp(timestamp_future, name="timestamp_future"))

        data = {"root_ids": np.array(root_ids, dtype=np.uint64)}
        url = self._endpoints["past_id_mapping"].format_map(endpoint_mapping)
        r = handle_response(
            self.session.get(url, data=json.dumps(data, cls=BaseEncoder), params=params)
        )

        # Convert id keys as strings to ints
        past_keys = list(r["past_id_map"].keys())
        for k in past_keys:
            dat = r["past_id_map"].pop(k)
            r["past_id_map"][int(k)] = dat

        fut_keys = list(r["future_id_map"].keys())
        for k in fut_keys:
            dat = r["future_id_map"].pop(k)
            r["future_id_map"][int(k)] = dat
        return r

    def get_delta_roots(
        self,
        timestamp_past: datetime.datetime,
        timestamp_future: datetime.datetime = datetime.datetime.now(
            datetime.timezone.utc
        ),
    ):
        """
        Get the list of roots that have changed between `timetamp_past` and
        `timestamp_future`.


<<<<<<< HEAD
        Parameters
        ----------
        timestamp_past : datetime.datetime
            Past timepoint to query
        timestamp_future : datetime.datetime, optional
            Future timepoint to query. Default is now.
=======
        Args:
            timestamp_past (datetime.datetime): past timepoint to query
            timestamp_future (datetime.datetime, optional): future timepoint to query. Defaults to datetime.datetime.now(datetime.timezone.utc).
>>>>>>> d5ab6958

        Returns
        -------
        old_roots : np.ndarray of np.int64
            Roots that have expired in that interval.
        new_roots : np.ndarray of np.int64
            Roots that are new in that interval.
        """

        endpoint_mapping = self.default_url_mapping
        params = package_timestamp(timestamp_past, name="timestamp_past")
        params.update(package_timestamp(timestamp_future, name="timestamp_future"))

        url = self._endpoints["delta_roots"].format_map(endpoint_mapping)
        r = handle_response(self.session.get(url, params=params))
        return np.array(r["old_roots"]), np.array(r["new_roots"])

    def get_oldest_timestamp(self):
        """Get the oldest timestamp in the database.

        Returns
        -------
        datetime.datetime
            Oldest timestamp in the database.
        """
        endpoint_mapping = self.default_url_mapping
        url = self._endpoints["oldest_timestamp"].format_map(endpoint_mapping)
        response = handle_response(self.session.get(url))
        return datetime.datetime.fromisoformat(response["iso"])

    @property
    def cloudvolume_path(self):
        return self._endpoints["cloudvolume_path"].format_map(self.default_url_mapping)

    @property
    def segmentation_info(self):
        """Complete segmentation metadata"""
        if self._segmentation_info is None:
            url = self._endpoints["info"].format_map(self.default_url_mapping)
            response = self.session.get(url)
            self._segmentation_info = handle_response(response)
        return self._segmentation_info

    @property
    def base_resolution(self):
        """MIP 0 resolution for voxels assumed by the ChunkedGraph

        Returns
        -------
        list
            3-long list of x/y/z voxel dimensions in nm
        """
        return self.segmentation_info["scales"][0].get("resolution")


client_mapping = {
    1: ChunkedGraphClientV1,
    "latest": ChunkedGraphClientV1,
}<|MERGE_RESOLUTION|>--- conflicted
+++ resolved
@@ -1,6 +1,7 @@
 """PyChunkedgraph service python interface"""
 import datetime
 import json
+import logging
 from typing import Iterable
 from urllib.parse import urlencode
 
@@ -16,18 +17,7 @@
     chunkedgraph_endpoints_common,
     default_global_server_address,
 )
-<<<<<<< HEAD
-=======
-from .base import (
-    _api_endpoints,
-    ClientBase,
-    BaseEncoder,
-    handle_response,
-)
-from .auth import AuthClient
-import networkx as nx
-import logging
->>>>>>> d5ab6958
+
 
 SERVER_KEY = "cg_server_address"
 
@@ -92,15 +82,7 @@
     root_id,
     make_unique=False,
 ):
-<<<<<<< HEAD
-    if (
-        isinstance(root_id, int)
-        or isinstance(root_id, np.uint64)
-        or isinstance(root_id, np.int64)
-    ):
-=======
     if isinstance(root_id, (int, np.uint64, np.int64)):
->>>>>>> d5ab6958
         root_id = [root_id]
     elif isinstance(root_id, str):
         try:
@@ -892,17 +874,15 @@
         timestamp_future : datetime.datetime or None, optional
             Cutoff for the lineage graph going forwards in time. By default, None.
         as_nx_graph: bool
-<<<<<<< HEAD
             If True, a NetworkX graph is returned.
-=======
-            if True, a networkx graph is returned
         exclude_links_to_future: bool
-            if True, links from nodes before timestamp_future to after timestamp_future are removed
-            if False, the link(s) which has one node before timestamp and one node after timestamp is kept
+            If True, links from nodes before `timestamp_future` to after
+            `timestamp_future` are removed. If False, the link(s) which has one node
+            before timestamp and one node after timestamp is kept.
         exclude_links_to_past: bool
-            if True, links from nodes before timestamp_past to after timestamp_past are removed
-            if False, the link(s) which has one node before timestamp and one node after timestamp is kept
->>>>>>> d5ab6958
+            If True, links from nodes before `timestamp_past` to after `timestamp_past`
+            are removed. If False, the link(s) which has one node before timestamp and
+            one node after timestamp is kept.
 
         Returns
         -------
@@ -972,28 +952,23 @@
         else:
             return r
 
-<<<<<<< HEAD
-    def get_latest_roots(self, root_id, timestamp_future=None):
-        """Returns root IDs that are the latest successors of a given root ID.
-=======
     def get_latest_roots(self, root_id, timestamp=None, timestamp_future=None):
-        """Returns root ids that related to the given root_id at a given timestamp.
-        Can be used to find the "latest" root_ids associated with an object.
->>>>>>> d5ab6958
+        """
+        Returns root IDs that are related to the given `root_id` at a given
+        timestamp. Can be used to find the "latest" root IDs associated with an object.
+
 
         Parameters
         ----------
         root_id : int
-<<<<<<< HEAD
             Object root ID.
-=======
-            Object root id
         timestamp : datetime.datetime or None, optional
-            Timestamp of where to query IDs from. If None then will assume you want till now.
->>>>>>> d5ab6958
+            Timestamp of where to query IDs from. If None then will assume you want
+            till now.
         timestamp_future : datetime.datetime or None, optional
-            DEPRECATED name, use timestamp
-            Timestamp to suggest IDs from (note can be in the past relative to the root). By default, None.
+            DEPRECATED name, use `timestamp` instead.
+            Timestamp to suggest IDs from (note can be in the past relative to the
+            root). By default, None.
 
         Returns
         -------
@@ -1341,18 +1316,13 @@
         `timestamp_future`.
 
 
-<<<<<<< HEAD
         Parameters
         ----------
         timestamp_past : datetime.datetime
             Past timepoint to query
         timestamp_future : datetime.datetime, optional
-            Future timepoint to query. Default is now.
-=======
-        Args:
-            timestamp_past (datetime.datetime): past timepoint to query
-            timestamp_future (datetime.datetime, optional): future timepoint to query. Defaults to datetime.datetime.now(datetime.timezone.utc).
->>>>>>> d5ab6958
+            Future timepoint to query. Defaults to
+            ``datetime.datetime.now(datetime.timezone.utc)``.
 
         Returns
         -------
