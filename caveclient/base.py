import urllib
import requests
import json
import logging
import webbrowser
<<<<<<< HEAD
from .session_config import patch_session
=======
import numpy as np
import datetime


class BaseEncoder(json.JSONEncoder):
    def default(self, obj):
        if isinstance(obj, np.ndarray):
            return obj.tolist()
        if isinstance(obj, np.uint64):
            return int(obj)
        if isinstance(obj, np.int64):
            return int(obj)
        if isinstance(obj, (datetime.datetime, datetime.date)):
            return obj.isoformat()
        return json.JSONEncoder.default(self, obj)
>>>>>>> a81fd158


class AuthException(Exception):
    pass


def _raise_for_status(r):
    http_error_msg = ""
    if isinstance(r.reason, bytes):
        # We attempt to decode utf-8 first because some servers
        # choose to localize their reason strings. If the string
        # isn't utf-8, we fall back to iso-8859-1 for all other
        # encodings. (See PR #3538)
        try:
            reason = r.reason.decode("utf-8")
        except UnicodeDecodeError:
            reason = r.reason.decode("iso-8859-1")
    else:
        reason = r.reason

    if 400 <= r.status_code < 500:
        http_error_msg = "%s Client Error: %s for url: %s content: %s" % (
            r.status_code,
            reason,
            r.url,
            r.content,
        )
        json_data = None
        if r.headers.get("content-type") == "application/json":
            json_data = r.json()

        if r.status_code == 403:
            if json_data:
                if "error" in json_data.keys():
                    if json_data["error"] == "missing_tos":
                        webbrowser.open(json_data["data"]["tos_form_url"])

    elif 500 <= r.status_code < 600:
        http_error_msg = "%s Server Error: %s for url: %s content:%s" % (
            r.status_code,
            reason,
            r.url,
            r.content,
        )

    if http_error_msg:
        raise requests.HTTPError(http_error_msg, response=r)
    warning = r.headers.get("Warning")
    if warning:
        logging.warning(warning)


def handle_response(response, as_json=True):
    """Deal with potential errors in endpoint response and return json for default case"""
    _raise_for_status(response)
    _check_authorization_redirect(response)
    if as_json:
        return response.json()
    else:
        return response


def _check_authorization_redirect(response):
    if len(response.history) == 0:
        pass
    else:
        first_url = response.history[0].url
        urlp = urllib.parse.urlparse(first_url)

        raise AuthException(
            f"""You have not setup a token to access
{first_url}
with the current auth configuration.\n
Read the documentation at 
https://caveclient.readthedocs.io/en/latest/guide/authentication.html
or follow instructions under 
client.auth.get_new_token() for how to set a valid API token.
after initializing a global client with
client=CAVEclient(server_address="{urlp.scheme +"://"+ urlp.netloc}")"""
        )


def _api_versions(server_name, server_address, endpoints_common, auth_header):
    """Asks a server what API versions are available, if possible"""
    url_mapping = {server_name: server_address}
    url_base = endpoints_common.get("get_api_versions", None)
    if url_base is not None:
        url = url_base.format_map(url_mapping)
        response = requests.get(url, headers=auth_header)
        _raise_for_status(response)
        return response.json()
    else:
        return None


def _api_endpoints(
    api_version,
    server_name,
    server_address,
    endpoints_common,
    endpoint_versions,
    auth_header,
):
    "Gets the latest client API version"
    if api_version == "latest":
        try:
            avail_vs_server = _api_versions(
                server_name, server_address, endpoints_common, auth_header
            )
            avail_vs_server = set(avail_vs_server)
        except:
            avail_vs_server = None

        avail_vs_client = set(endpoint_versions.keys())

        if avail_vs_server is None:
            api_version = max(avail_vs_client)
        else:
            api_version = max(avail_vs_client.intersection(avail_vs_server))

    endpoints = endpoints_common.copy()
    ep_to_add = endpoint_versions.get(api_version, None)
    if ep_to_add is None:
        raise ValueError("No corresponding API version")
    endpoints.update(ep_to_add)
    return endpoints, api_version


class ClientBase(object):
    def __init__(
        self,
        server_address,
        auth_header,
        api_version,
        endpoints,
        server_name,
        verify=True,
        max_retries=None,
        pool_maxsize=None,
        pool_block=None,
    ):
        self._server_address = server_address
        self._default_url_mapping = {server_name: self._server_address}
        self.verify = verify
        self.session = requests.Session()
        patch_session(
            self.session,
            max_retries=max_retries,
            pool_block=pool_block,
            pool_maxsize=pool_maxsize,
        )

        self.session.verify = verify
        head_val = auth_header.get("Authorization", None)
        if head_val is not None:
            token = head_val.split(" ")[1]
            cookie_obj = requests.cookies.create_cookie(
                name="middle_auth_token", value=token
            )
            self.session.cookies.set_cookie(cookie_obj)
        self.session.headers.update(auth_header)

        self._api_version = api_version
        self._endpoints = endpoints

    @property
    def default_url_mapping(self):
        return self._default_url_mapping

    @property
    def server_address(self):
        return self._server_address

    @property
    def api_version(self):
        return self._api_version

    @staticmethod
    def raise_for_status(r):
        """Raises :class:`HTTPError`, if one occurred."""

        _raise_for_status(r)


class ClientBaseWithDataset(ClientBase):
    def __init__(
        self,
        server_address,
        auth_header,
        api_version,
        endpoints,
        server_name,
        dataset_name,
        verify=True,
        max_retries=None,
        pool_maxsize=None,
        pool_block=None,
    ):

        super(ClientBaseWithDataset, self).__init__(
            server_address,
            auth_header,
            api_version,
            endpoints,
            server_name,
            verify=verify,
            max_retries=max_retries,
            pool_maxsize=pool_maxsize,
            pool_block=pool_block,
        )
        self._dataset_name = dataset_name

    @property
    def dataset_name(self):
        return self._dataset_name


class ClientBaseWithDatastack(ClientBase):
    def __init__(
        self,
        server_address,
        auth_header,
        api_version,
        endpoints,
        server_name,
        datastack_name,
        verify=True,
        max_retries=None,
        pool_maxsize=None,
        pool_block=None,
    ):

        super(ClientBaseWithDatastack, self).__init__(
            server_address,
            auth_header,
            api_version,
            endpoints,
            server_name,
            verify=verify,
            max_retries=max_retries,
            pool_maxsize=pool_maxsize,
            pool_block=pool_block,
        )
        self._datastack_name = datastack_name

    @property
    def datastack_name(self):
        return self._datastack_name<|MERGE_RESOLUTION|>--- conflicted
+++ resolved
@@ -3,9 +3,7 @@
 import json
 import logging
 import webbrowser
-<<<<<<< HEAD
 from .session_config import patch_session
-=======
 import numpy as np
 import datetime
 
@@ -21,7 +19,6 @@
         if isinstance(obj, (datetime.datetime, datetime.date)):
             return obj.isoformat()
         return json.JSONEncoder.default(self, obj)
->>>>>>> a81fd158
 
 
 class AuthException(Exception):
