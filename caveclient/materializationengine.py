import itertools
import json
import logging
import re
import warnings
from concurrent.futures import ThreadPoolExecutor
from datetime import datetime, timezone
from typing import Iterable, Optional, Union

import numpy as np
import pandas as pd
import pyarrow as pa
import pytz
from cachetools import TTLCache, cached
from cachetools.keys import hashkey
from IPython.display import HTML
from packaging.version import Version
from requests import HTTPError

from .auth import AuthClient
from .base import (
    BaseEncoder,
    ClientBase,
    _api_endpoints,
    _check_version_compatibility,
    handle_response,
)
from .endpoints import materialization_api_versions, materialization_common
from .mytimer import MyTimeIt
from .tools.table_manager import TableManager, ViewManager

logger = logging.getLogger(__name__)

SERVER_KEY = "me_server_address"

DEFAULT_COMPRESSION = "zstd"


def deserialize_query_response(response):
    """Deserialize pyarrow responses"""
    content_type = response.headers.get("Content-Type")
    if content_type == "data.arrow":
        with pa.ipc.open_stream(response.content) as reader:
            df = reader.read_pandas()
        return df
    elif content_type == "x-application/pyarrow":
        try:
            return pa.deserialize(response.content)
        except NameError:
            (
                "Deserialization of this request requires an older version of Pyarrow (version 3 works).\
                Update Materialization Deployment or locally downgrade Pyarrow."
            )
    else:
        raise ValueError(
            f'Unknown response type: {response.headers.get("Content-Type")}'
        )


def convert_position_columns(df, given_resolution, desired_resolution):
    """function to take a dataframe with x,y,z position columns and convert
    them to the desired resolution from the given resolution

    Args:
        df (pd.DataFrame): dataframe to alter
        given_resolution (Iterable[float]): what the given resolution is
        desired_resoultion (Iterable[float]): what the desired resolution is

    Returns:
        pd.DataFrame: [description]
    """
    gr = np.array(given_resolution)
    dr = np.array(desired_resolution)
    sf = gr / dr
    posmap = {"x": 0, "y": 1, "z": 2}
    if np.all(sf == 1):
        return df
    else:
        grps = itertools.groupby(df.columns, key=lambda x: x[:-2])
        for _, g in grps:
            gl = list(g)
            t = "".join([k[-1:] for k in gl])
            if t == "xyz":
                for col in gl:
                    df[col] = df[col] * sf[posmap[col[-1]]]

    return df


def concatenate_position_columns(df, inplace=False):
    """function to take a dataframe with x,y,z position columns and replace them
    with one column per position with an xyz numpy array.  Edits occur

    Args:
        df (pd.DataFrame): dataframe to alter
        inplace (bool): whether to perform edits in place

    Returns:
        pd.DataFrame: [description]
    """
    if inplace:
        df2 = df
    else:
        df2 = df.copy()
    grps = itertools.groupby(df2.columns, key=lambda x: x[:-2])
    for base, g in grps:
        gl = list(g)
        t = "".join([k[-1:] for k in gl])
        if t == "xyz":
            df2[base] = [np.array(x) for x in df2[gl].values.tolist()]
            if inplace:
                df2.drop(gl, axis=1, inplace=inplace)
            else:
                df2 = df2.drop(gl, axis=1, inplace=inplace)
    return df2


def convert_timestamp(ts: datetime):
    if ts == "now":
        ts = datetime.now(timezone.utc)

    if isinstance(ts, datetime):
        if ts.tzinfo is None:
            return pytz.UTC.localize(dt=ts)
        else:
            return ts.astimezone(timezone.utc)
    elif isinstance(ts, float):
        return datetime.fromtimestamp(ts)
    elif ts is None:
        return pd.Timestamp.max.to_pydatetime()
    dt = datetime.strptime(ts, "%Y-%m-%dT%H:%M:%S.%f")
    return dt.replace(tzinfo=timezone.utc)


def string_format_timestamp(ts):
    if isinstance(ts, datetime):
        return datetime.strftime(ts, "%Y-%m-%dT%H:%M:%S.%f")
    else:
        return ts


def _tables_metadata_key(matclient, *args, **kwargs):
    if "version" in kwargs:
        version = kwargs["version"]
    else:
        version = matclient.version
    if "datastack_name" in kwargs:
        datastack_name = kwargs["datastack_name"]
    else:
        datastack_name = matclient.datastack_name
    return hashkey(datastack_name, version)


class MaterializationClient(ClientBase):
    """Client for interacting with the materialization engine

    Parameters
    ----------
    server_address : str
        server_address to use to connect to (i.e. https://minniev1.microns-daf.com)
    datastack_name : str
        Name of the datastack.
    auth_client : AuthClient or None, optional
        Authentication client to use to connect to server. If None, do not use authentication.
    api_version : str or int (default: latest)
        What version of the api to use, 0: Legacy client (i.e www.dynamicannotationframework.com)
        2: new api version, (i.e. minniev1.microns-daf.com)
        'latest': default to the most recent (current 2)
    cg_client: caveclient.chunkedgraph.ChunkedGraphClient
        chunkedgraph client for live materializations
    synapse_table: str
        default synapse table for queries
    version : default version to query
        if None will default to latest version
    desired_resolution : Iterable[float] or None, optional
        If given, should be a list or array of the desired resolution you want queries returned in
        useful for materialization queries.
    """

    def __init__(
        self,
        server_address,
        datastack_name=None,
        auth_client=None,
        cg_client=None,
        synapse_table=None,
        api_version="latest",
        version=None,
        verify=True,
        max_retries=None,
        pool_maxsize=None,
        pool_block=None,
        desired_resolution=None,
        over_client=None,
    ):
        if auth_client is None:
            auth_client = AuthClient()

        auth_header = auth_client.request_header
        endpoints, api_version = _api_endpoints(
            api_version,
            SERVER_KEY,
            server_address,
            materialization_common,
            materialization_api_versions,
            auth_header,
            fallback_version=2,
            verify=verify,
        )

        super(MaterializationClient, self).__init__(
            server_address,
            auth_header,
            api_version,
            endpoints,
            SERVER_KEY,
            verify=verify,
            max_retries=max_retries,
            pool_maxsize=pool_maxsize,
            pool_block=pool_block,
            over_client=over_client,
        )
        self._datastack_name = datastack_name
        self._version = version
        self._cg_client = cg_client
        self.synapse_table = synapse_table
        self.desired_resolution = desired_resolution
        self._tables = None
        self._views = None

    @property
    def datastack_name(self):
        """The name of the datastack."""
        return self._datastack_name

    @property
    def cg_client(self):
        """The chunked graph client."""
        if self._cg_client is None:
            if self.fc is not None:
                self._cg_client = self.fc.chunkedgraph
            else:
                raise ValueError("No chunkedgraph client specified")
        return self._cg_client

    @property
    def version(self) -> int:
        """The version of the materialization. Can be used to set up the
        client to default to a specific version when timestamps or versions are not
        specified in queries. If not set, defaults to the most recent version.

        Note that if this materialization client is attached to a CAVEclient,
        the version must be set at the CAVEclient level.
        """
        if self.fc is not None and self.fc.version is not None:
            return self.fc.version
        if self._version is None:
            self._version = self.most_recent_version()
        return self._version

    @version.setter
    def version(self, x: Optional[int]):
        if self.fc is not None and self.fc.version is not None:
            msg = (
                "Cannot set `version` for materialization client when attached to a "
                "CAVEclient with a version, set at the CAVEclient level instead."
            )
            raise ValueError(msg)
        if int(x) in self.get_versions(expired=True):
            self._version = int(x)
        else:
            raise ValueError("Version not in materialized database")

    @property
    def homepage(self) -> HTML:
        """The homepage for the materialization engine."""
        url = (
            f"{self._server_address}/materialize/views/datastack/{self._datastack_name}"
        )
        return HTML(f'<a href="{url}" target="_blank">Materialization Engine</a>')

    def most_recent_version(self, datastack_name=None) -> int:
        """
        Get the most recent version of materialization for this datastack name

        Parameters
        ----------
        datastack_name : str or None, optional
            Name of the datastack, by default None.
            If None, uses the one specified in the client.
            Will be set correctly if you are using the framework_client

        Returns
        -------
        np.int
            Most recent version of materialization for this datastack name
        """

        versions = self.get_versions(datastack_name=datastack_name)
        return np.max(np.array(versions))

    def get_versions(self, datastack_name=None, expired=False):
        """Get the versions available

        Parameters
        ----------
        datastack_name : str or None, optional
            Name of the datastack, by default None.
            If None, uses the one specified in the client.
        expired : bool, optional
            Whether to include expired versions, by default False.

        Returns
        -------
        dict
            Dictionary of versions available
        """
        if datastack_name is None:
            datastack_name = self.datastack_name
        endpoint_mapping = self.default_url_mapping
        endpoint_mapping["datastack_name"] = datastack_name
        url = self._endpoints["versions"].format_map(endpoint_mapping)
        query_args = {"expired": expired}
        response = self.session.get(url, params=query_args)
        self.raise_for_status(response)
        return response.json()

    def get_tables(self, datastack_name=None, version: Optional[int] = None):
        """Gets a list of table names for a datastack

        Parameters
        ----------
        datastack_name : str or None, optional
            Name of the datastack, by default None.
            If None, uses the one specified in the client.
            Will be set correctly if you are using the framework_client
        version : int or None, optional
            The version of the datastack to query. If None, will query the client
            `version`, which defaults to the most recent version.

        Returns
        -------
        list
            List of table names
        """
        if datastack_name is None:
            datastack_name = self.datastack_name
        if version is None:
            version = self.version
        endpoint_mapping = self.default_url_mapping
        endpoint_mapping["datastack_name"] = datastack_name
        endpoint_mapping["version"] = version
        url = self._endpoints["tables"].format_map(endpoint_mapping)

        response = self.session.get(url)
        self.raise_for_status(response)
        return response.json()

    def get_annotation_count(self, table_name: str, datastack_name=None, version=None):
        if datastack_name is None:
            datastack_name = self.datastack_name
        if version is None:
            version = self.version
        endpoint_mapping = self.default_url_mapping
        endpoint_mapping["datastack_name"] = datastack_name
        endpoint_mapping["table_name"] = table_name
        endpoint_mapping["version"] = version

        url = self._endpoints["table_count"].format_map(endpoint_mapping)

        response = self.session.get(url)
        self.raise_for_status(response)
        return response.json()

    def get_version_metadata(
        self, version: Optional[int] = None, datastack_name: str = None
    ):
        """Get metadata about a version

        Parameters
        ----------
        version : int or None, optional
            The version of the datastack to query. If None, will query the client
            `version`, which defaults to the most recent version.
        datastack_name : str or None, optional
            Datastack name, by default None. If None, defaults to the value set in the client.

        Returns
        -------
        dict
            Dictionary of metadata about the version
        """
        if datastack_name is None:
            datastack_name = self.datastack_name
        if version is None:
            version = self.version

        endpoint_mapping = self.default_url_mapping
        endpoint_mapping["datastack_name"] = datastack_name
        endpoint_mapping["version"] = version
        url = self._endpoints["version_metadata"].format_map(endpoint_mapping)

        response = self.session.get(url)
        d = handle_response(response)
        d["time_stamp"] = convert_timestamp(d["time_stamp"])
        d["expires_on"] = convert_timestamp(d["expires_on"])
        return d

    def get_timestamp(self, version: Optional[int] = None, datastack_name: str = None):
        """Get datetime.datetime timestamp for a materialization version.

        Parameters
        ----------
        version : int or None, optional
            The version of the datastack to query. If None, will query the client
            `version`, which defaults to the most recent version.
        datastack_name : str or None, optional
            Datastack name, by default None. If None, defaults to the value set in the client.

        Returns
        -------
        datetime.datetime
            Datetime when the materialization version was frozen.
        """
        meta = self.get_version_metadata(version=version, datastack_name=datastack_name)
        return convert_timestamp(meta["time_stamp"])

    @cached(cache=TTLCache(maxsize=100, ttl=60 * 60 * 12))
    def get_versions_metadata(self, datastack_name=None, expired=False):
        """Get the metadata for all the versions that are presently available and valid

        Parameters
        ----------
        datastack_name : str or None, optional
            Datastack name, by default None. If None, defaults to the value set in the client.
        expired : bool, optional
            Whether to include expired versions, by default False.

        Returns
        -------
        list[dict]
            List of metadata dictionaries
        """

        if datastack_name is None:
            datastack_name = self.datastack_name
        endpoint_mapping = self.default_url_mapping
        endpoint_mapping["datastack_name"] = datastack_name
        url = self._endpoints["versions_metadata"].format_map(endpoint_mapping)
        query_args = {"expired": expired}
        response = self.session.get(url, params=query_args)
        d = handle_response(response)
        for md in d:
            md["time_stamp"] = convert_timestamp(md["time_stamp"])
            md["expires_on"] = convert_timestamp(md["expires_on"])
        return d

    @cached(cache=TTLCache(maxsize=100, ttl=60 * 60 * 12))
    def get_table_metadata(
        self,
        table_name: str,
        datastack_name=None,
        version: Optional[int] = None,
        log_warning: bool = True,
    ):
        """Get metadata about a table

        Parameters
        ----------
        table_name : str
            name of table to mark for deletion
        datastack_name : str or None, optional
            Name of the datastack_name. If None, uses the one specified in the client.
        version : int, optional
            The version of the datastack to query. If None, will query the client
            `version`, which defaults to the most recent version.
        log_warning : bool, optional
            Whether to print out warnings to the logger. Defaults to True.

        Returns
        -------
        dict
            Metadata dictionary for table
        """

        if datastack_name is None:
            datastack_name = self.datastack_name
        if version is None:
            version = self.version
        endpoint_mapping = self.default_url_mapping
        endpoint_mapping["datastack_name"] = datastack_name
        endpoint_mapping["table_name"] = table_name
        endpoint_mapping["version"] = version

        url = self._endpoints["metadata"].format_map(endpoint_mapping)

        response = self.session.get(url)
        metadata_d = handle_response(response, log_warning=log_warning)
        vx = metadata_d.pop("voxel_resolution_x", None)
        vy = metadata_d.pop("voxel_resolution_y", None)
        vz = metadata_d.pop("voxel_resolution_z", None)
        metadata_d["voxel_resolution"] = [vx, vy, vz]
        return metadata_d

    def _format_query_components(
        self,
        datastack_name,
        version,
        tables,
        select_columns,
        suffix_map,
        filter_in_dict,
        filter_out_dict,
        filter_equal_dict,
        filter_greater_dict,
        filter_less_dict,
        filter_greater_equal_dict,
        filter_less_equal_dict,
        filter_spatial_dict,
        filter_regex_dict,
        return_pyarrow,
        split_positions,
        offset,
        limit,
        desired_resolution,
        use_view=False,
        random_sample: int = None,
    ):
        endpoint_mapping = self.default_url_mapping
        endpoint_mapping["datastack_name"] = datastack_name
        endpoint_mapping["version"] = version
        data = {}
        query_args = {}
        query_args["return_pyarrow"] = return_pyarrow
        query_args["arrow_format"] = return_pyarrow
        query_args["split_positions"] = split_positions
        if random_sample:
            query_args["random_sample"] = random_sample
        if len(tables) == 1:
            if use_view:
                endpoint_mapping["view_name"] = tables[0]
                url = self._endpoints["view_query"].format_map(endpoint_mapping)
            else:
                endpoint_mapping["table_name"] = tables[0]
                url = self._endpoints["simple_query"].format_map(endpoint_mapping)
        else:
            data["tables"] = tables
            url = self._endpoints["join_query"].format_map(endpoint_mapping)

        if filter_in_dict is not None:
            data["filter_in_dict"] = filter_in_dict
        if filter_out_dict is not None:
            data["filter_notin_dict"] = filter_out_dict
        if filter_equal_dict is not None:
            data["filter_equal_dict"] = filter_equal_dict
        if filter_greater_dict is not None:
            data["filter_greater_dict"] = filter_greater_dict
        if filter_less_dict is not None:
            data["filter_less_dict"] = filter_less_dict
        if filter_greater_equal_dict is not None:
            data["filter_greater_equal_dict"] = filter_greater_equal_dict
        if filter_less_equal_dict is not None:
            data["filter_less_equal_dict"] = filter_less_equal_dict
        if filter_spatial_dict is not None:
            data["filter_spatial_dict"] = filter_spatial_dict
        if filter_regex_dict is not None:
            data["filter_regex_dict"] = filter_regex_dict
        if select_columns is not None:
            if isinstance(select_columns, list):
                data["select_columns"] = select_columns
            elif isinstance(select_columns, dict):
                data["select_column_map"] = select_columns
            else:
                raise ValueError(
                    "select columns should be a dictionary with tables as keys and values of column names in table (no suffixes)"
                )
        if offset is not None:
            data["offset"] = offset
        if suffix_map is not None:
            if isinstance(suffix_map, list):
                data["suffixes"] = suffix_map
            elif isinstance(suffix_map, dict):
                data["suffix_map"] = suffix_map
            else:
                raise ValueError(
                    "suffixes should be a dictionary with tables as keys and values as suffixes"
                )
        if limit is not None:
            assert limit > 0
            data["limit"] = limit
        if desired_resolution is not None:
            data["desired_resolution"] = desired_resolution
        if return_pyarrow:
            encoding = DEFAULT_COMPRESSION
        else:
            encoding = "gzip"

        return url, data, query_args, encoding

    def _resolve_merge_reference(
        self, merge_reference, table, datastack_name, materialization_version
    ):
        if merge_reference:
            md = self.get_table_metadata(
                table_name=table,
                datastack_name=datastack_name,
                version=materialization_version,
                log_warning=False,
            )
            if md["reference_table"] is None:
                target_table = None
            else:
                if len(md["reference_table"]) == 0:
                    target_table = None
                else:
                    target_table = md["reference_table"]
        else:
            target_table = None
        if target_table is not None:
            tables = [[table, "target_id"], [md["reference_table"], "id"]]
            if self._api_version == 2:
                suffix_map = ["", "ref"]
            elif self._api_version > 2:
                suffix_map = {table: "", md["reference_table"]: "_ref"}
        else:
            tables = [table]

            suffix_map = None
        return tables, suffix_map

    @_check_version_compatibility(
        kwarg_use_constraints={
            "filter_greater_dict": ">=4.34.0",
            "filter_less_dict": ">=4.34.0",
            "filter_greater_equal_dict": ">=4.34.0",
            "filter_less_equal_dict": ">=4.34.0",
        }
    )
    def query_table(
        self,
        table: str,
        filter_in_dict=None,
        filter_out_dict=None,
        filter_equal_dict=None,
        filter_greater_dict=None,
        filter_less_dict=None,
        filter_greater_equal_dict=None,
        filter_less_equal_dict=None,
        filter_spatial_dict=None,
        filter_regex_dict=None,
        select_columns=None,
        offset: int = None,
        limit: int = None,
        datastack_name: str = None,
        return_df: bool = True,
        split_positions: bool = False,
        materialization_version: Optional[int] = None,
        timestamp: Optional[datetime] = None,
        metadata: bool = True,
        merge_reference: bool = True,
        desired_resolution: Iterable = None,
        get_counts: bool = False,
        random_sample: int = None,
        log_warning: bool = True,
    ):
        """Generic query on materialization tables

        Parameters
        ----------
        table : str
            Table to query
        filter_in_dict : dict, optional
            Keys are column names, values are allowed entries, by default None
        filter_out_dict : dict, optional
            Keys are column names, values are not allowed entries, by default None
        filter_equal_dict : dict, optional
            Keys are column names, values are specified entry, by default None
        filter_greater_dict : dict, optional
            Keys are column names, values are exclusive upper-bound value, by default None
        filter_less_dict : dict, optional
            Keys are column names, values are exclusive lower-bound value, by default None
        filter_greater_equal_dict : dict, optional
            Keys are column names, values are inclusive upper-bound value, by default None
        filter_less_equal_dict : dict, optional
            Keys are column names, values are inclusive lower-bound value, by default None
        filter_spatial_dict : dict, optional
            Keys are column names, values are bounding boxes expressed in units of the
            voxel_resolution of this dataset. Bounding box is [[min_x, min_y,min_z],[max_x, max_y, max_z]], by default None
        filter_regex_dict : dict, optional
            Keys are column names, values are regex strings, by default None
        select_columns : list of str, optional
            Columns to select, by default None
        offset : int, optional
            Result offset to use, by default None. Will only return top K results.
        limit : int, optional
            Maximum results to return (server will set upper limit,
            see get_server_config), by default None
        datastack_name : str, optional
            Datastack to query, by default None. If None, defaults to one
            specified in client.
        return_df : bool, optional
            Whether to return as a dataframe, by default True. If False, data is
            returned as json (slower).
        split_positions : bool, optional
            Whether to break position columns into x,y,z columns, by default False.
            If False data is returned as one column with [x,y,z] array (slower)
        materialization_version : int, optional
            The version of the datastack to query. If None, will query the client
            `version`, which defaults to the most recent version.
        timestamp : datetime.datetime, optional
            Timestamp to query, by default None. If passsed will do a live query.
            Error if also passing a materialization version
        metadata : bool, optional
            Toggle to return metadata (default True), by default True. If True
            (and return_df is also True), return table and query metadata in the
            df.attr dictionary.
        merge_reference : bool, optional
            Toggle to automatically join reference table, by default True. If True,
            metadata will be queries and if its a reference table it will perform a
            join on the reference table to return the rows of that
        desired_resolution : Iterable[float], optional
            Desired resolution you want all spatial points returned in, by default None.
            If None, defaults to one specified in client, if that is None then points
            are returned as stored in the table and should be in the resolution
            specified in the table metadata
        get_counts : bool, optional
            Whether to get counts of the query, by default False
        random_sample : int, optional
            If given, will do a tablesample of the of the table to return that many
            annotations
        log_warning : bool, optional
            Whether to log warnings, by default True

        Returns
        -------
        pd.DataFrame
            A pandas dataframe of results of query
        """

        if desired_resolution is None:
            desired_resolution = self.desired_resolution
        if timestamp is not None:
            if materialization_version is not None:
                raise ValueError("cannot specify timestamp and materialization version")
            else:
                return self.live_query(
                    table,
                    timestamp,
                    filter_in_dict=filter_in_dict,
                    filter_out_dict=filter_out_dict,
                    filter_equal_dict=filter_equal_dict,
                    filter_greater_dict=filter_greater_dict,
                    filter_less_dict=filter_less_dict,
                    filter_greater_equal_dict=filter_greater_equal_dict,
                    filter_less_equal_dict=filter_less_equal_dict,
                    filter_spatial_dict=filter_spatial_dict,
                    filter_regex_dict=filter_regex_dict,
                    select_columns=select_columns,
                    offset=offset,
                    limit=limit,
                    datastack_name=datastack_name,
                    split_positions=split_positions,
                    post_filter=True,
                    metadata=metadata,
                    merge_reference=merge_reference,
                    desired_resolution=desired_resolution,
                    random_sample=random_sample,
                    log_warning=log_warning,
                )
        if materialization_version is None:
            materialization_version = self.version
        if datastack_name is None:
            datastack_name = self.datastack_name

        tables, suffix_map = self._resolve_merge_reference(
            merge_reference, table, datastack_name, materialization_version
        )

        url, data, query_args, encoding = self._format_query_components(
            datastack_name,
            materialization_version,
            tables,
            select_columns,
            suffix_map,
            {table: filter_in_dict} if filter_in_dict is not None else None,
            {table: filter_out_dict} if filter_out_dict is not None else None,
            {table: filter_equal_dict} if filter_equal_dict is not None else None,
            {table: filter_greater_dict} if filter_greater_dict is not None else None,
            {table: filter_less_dict} if filter_less_dict is not None else None,
            {table: filter_greater_equal_dict}
            if filter_greater_equal_dict is not None
            else None,
            {table: filter_less_equal_dict}
            if filter_less_equal_dict is not None
            else None,
            {table: filter_spatial_dict} if filter_spatial_dict is not None else None,
            {table: filter_regex_dict} if filter_regex_dict is not None else None,
            return_df,
            True,
            offset,
            limit,
            desired_resolution,
            random_sample=random_sample,
        )
        if get_counts:
            query_args["count"] = True

        response = self.session.post(
            url,
            data=json.dumps(data, cls=BaseEncoder),
            headers={"Content-Type": "application/json", "Accept-Encoding": encoding},
            params=query_args,
            stream=~return_df,
        )
        self.raise_for_status(response, log_warning=log_warning)
        if return_df:
            with warnings.catch_warnings():
                warnings.simplefilter(action="ignore", category=FutureWarning)
                warnings.simplefilter(action="ignore", category=DeprecationWarning)
                df = deserialize_query_response(response)
                if desired_resolution is not None:
                    if not response.headers.get("dataframe_resolution", None):
                        if len(desired_resolution) != 3:
                            raise ValueError(
                                "desired resolution needs to be of length 3, for xyz"
                            )
                        vox_res = self.get_table_metadata(
                            table,
                            datastack_name,
                            materialization_version,
                            log_warning=False,
                        )["voxel_resolution"]
                        df = convert_position_columns(df, vox_res, desired_resolution)
            if metadata:
                attrs = self._assemble_attributes(
                    tables,
                    filters={
                        "inclusive": filter_in_dict,
                        "exclusive": filter_out_dict,
                        "equal": filter_equal_dict,
                        "greater": filter_greater_dict,
                        "less": filter_less_dict,
                        "greater_equal": filter_greater_equal_dict,
                        "less_equal": filter_less_equal_dict,
                        "spatial": filter_spatial_dict,
                        "regex": filter_regex_dict,
                    },
                    select_columns=select_columns,
                    offset=offset,
                    limit=limit,
                    live_query=timestamp is not None,
                    timestamp=string_format_timestamp(timestamp),
                    materialization_version=materialization_version,
                    desired_resolution=response.headers.get(
                        "dataframe_resolution", desired_resolution
                    ),
                    column_names=response.headers.get("column_names", None),
                )
                df.attrs.update(attrs)
            if split_positions:
                return df
            else:
                return concatenate_position_columns(df, inplace=True)
        else:
            return response.json()

    @_check_version_compatibility(
        kwarg_use_constraints={
            "filter_greater_dict": ">=4.34.0",
            "filter_less_dict": ">=4.34.0",
            "filter_greater_equal_dict": ">=4.34.0",
            "filter_less_equal_dict": ">=4.34.0",
        }
    )
    def join_query(
        self,
        tables,
        filter_in_dict=None,
        filter_out_dict=None,
        filter_equal_dict=None,
        filter_greater_dict=None,
        filter_less_dict=None,
        filter_greater_equal_dict=None,
        filter_less_equal_dict=None,
        filter_spatial_dict=None,
        filter_regex_dict=None,
        select_columns=None,
        offset: int = None,
        limit: int = None,
        suffixes: list = None,
        datastack_name: str = None,
        return_df: bool = True,
        split_positions: bool = False,
        materialization_version: int = None,
        metadata: bool = True,
        desired_resolution: Iterable = None,
        random_sample: int = None,
        log_warning: bool = True,
    ):
        """Generic query on materialization tables

        Parameters
        ----------
        tables : list of lists with length 2 or 'str'
            list of two lists: first entries are table names, second entries are the
            columns used for the join.
        filter_in_dict : dict of dicts, optional
            outer layer: keys are table names
            inner layer: keys are column names, values are allowed entries, by default None
        filter_out_dict : dict of dicts, optional
            outer layer: keys are table names
            inner layer: keys are column names, values are not allowed entries, by default None
        filter_equal_dict : dict of dicts, optional
            outer layer: keys are table names
            inner layer: keys are column names, values are specified entry, by default None
        filter_greater_dict : dict of dicts, optional
            outer layer: keys are table names
            inner layer: keys are column names, values are exclusive upper-bound, by default None
        filter_less_dict : dict of dicts, optional
            outer layer: keys are table names
            inner layer: keys are column names, values are exclusive lower-bound, by default None
        filter_greater_equal_dict : dict of dicts, optional
            outer layer: keys are table names
            inner layer: keys are column names, values are inclusive upper-bound, by default None
        filter_less_equal_dict : dict of dicts, optional
            outer layer: keys are table names
            inner layer: keys are column names, values are inclusive lower-bound, by default None
        filter_spatial_dict : dict of dicts, optional
            outer layer: keys are table names, inner layer: keys are column names.
            Values are bounding boxes as [[min_x, min_y,min_z],[max_x, max_y, max_z]],
            expressed in units of the voxel_resolution of this dataset. Defaults to None.
        filter_regex_dict : dict of dicts, optional
            outer layer: keys are table names. inner layer: keys are column names,
            values are regex strings. Defaults to None
        select_columns : dict of lists of str, optional
            keys are table names,values are the list of columns from that table.
            Defaults to None, which will select all tables.  Will be passed to server
            as select_column_maps. Passing a list will be passed as select_columns
            which is deprecated.
        offset : int, optional
            result offset to use. Defaults to None. Will only return top K results.
        limit : int, optional
            maximum results to return (server will set upper limit, see get_server_config)
        suffixes : dict, optional
            suffixes to use for duplicate columns, keys are table names, values are the suffix
        datastack_name : str, optional
            datastack to query. If None defaults to one specified in client.
        return_df : bool, optional
            whether to return as a dataframe default True, if False, data is returned
            as json (slower)
        split_positions : bool, optional
            whether to break position columns into x,y,z columns default False, if False
            data is returned as one column with [x,y,z] array (slower)
        materialization_version : int, optional
            The version of the datastack to query. If None, will query the client
            `version`, which defaults to the most recent version.
        metadata : bool, optional
            toggle to return metadata If True (and return_df is also True), return
            table and query metadata in the df.attr dictionary.
        desired_resolution : Iterable, optional
            What resolution to convert position columns to. Defaults to None will use
            defaults.
        random_sample : int, optional
            if given, will do a tablesample of the table to return that many annotations
        log_warning : bool, optional
            Whether to log warnings, by default True

        Returns
        -------
        pd.DataFrame
            a pandas dataframe of results of query
        """

        if materialization_version is None:
            materialization_version = self.version
        if datastack_name is None:
            datastack_name = self.datastack_name
        if desired_resolution is None:
            desired_resolution = self.desired_resolution
        url, data, query_args, encoding = self._format_query_components(
            datastack_name,
            materialization_version,
            tables,
            select_columns,
            suffixes,
            filter_in_dict,
            filter_out_dict,
            filter_equal_dict,
            filter_greater_dict,
            filter_less_dict,
            filter_greater_equal_dict,
            filter_less_equal_dict,
            filter_spatial_dict,
            filter_regex_dict,
            return_df,
            True,
            offset,
            limit,
            desired_resolution,
            random_sample=random_sample,
        )

        response = self.session.post(
            url,
            data=json.dumps(data, cls=BaseEncoder),
            headers={"Content-Type": "application/json", "Accept-Encoding": encoding},
            params=query_args,
            stream=~return_df,
        )
        self.raise_for_status(response, log_warning=log_warning)
        if return_df:
            with warnings.catch_warnings():
                warnings.simplefilter(action="ignore", category=FutureWarning)
                warnings.simplefilter(action="ignore", category=DeprecationWarning)
                df = deserialize_query_response(response)

            if metadata:
                attrs = self._assemble_attributes(
                    tables,
                    suffixes=suffixes,
                    desired_resolution=response.headers.get(
                        "dataframe_resolution", desired_resolution
                    ),
                    filters={
                        "inclusive": filter_in_dict,
                        "exclusive": filter_out_dict,
                        "equal": filter_equal_dict,
                        "greater": filter_greater_dict,
                        "less": filter_less_dict,
                        "greater_equal": filter_greater_equal_dict,
                        "less_equal": filter_less_equal_dict,
                        "spatial": filter_spatial_dict,
                        "regex": filter_regex_dict,
                    },
                    select_columns=select_columns,
                    offset=offset,
                    limit=limit,
                    live_query=False,
                    timestamp=None,
                    materialization_version=materialization_version,
                    column_names=response.headers.get("column_names", None),
                )
                df.attrs.update(attrs)
            if split_positions:
                return df
            else:
                return concatenate_position_columns(df, inplace=True)

    def map_filters(self, filters, timestamp, timestamp_past):
        """Translate a list of filter dictionaries from a point in the
        future to a point in the past

        Parameters
        ----------
        filters : list[dict]
            filter dictionaries with root_ids
        timestamp : datetime.datetime
            timestamp to query
        timestamp_past : datetime.datetime
            timestamp to query from

        Returns
        -------
        list[dict]
            filter dictionaries with past root_ids
        dict
            mapping of future root_ids to past root_ids
        """
        timestamp = convert_timestamp(timestamp)
        timestamp_past = convert_timestamp(timestamp_past)

        new_filters = []
        root_ids = []
        for filter_dict in filters:
            if filter_dict is not None:
                for col, val in filter_dict.items():
                    if col.endswith("root_id"):
                        if not isinstance(val, (Iterable, np.ndarray)):
                            root_ids.append([val])
                        else:
                            root_ids.append(val)

        # if there are no root_ids then we can safely return now
        if len(root_ids) == 0:
            return filters, {}
        root_ids = np.unique(np.concatenate(root_ids))

        filter_timed_end = self.cg_client.is_latest_roots(root_ids, timestamp=timestamp)
        filter_timed_start = self.cg_client.get_root_timestamps(root_ids) < timestamp
        filter_timestamp = np.logical_and(filter_timed_start, filter_timed_end)
        if not np.all(filter_timestamp):
            roots_too_old = root_ids[~filter_timed_end]
            roots_too_recent = root_ids[~filter_timed_start]

            if len(roots_too_old) > 0:
                too_old_str = f"{roots_too_old} are expired, "
            else:
                too_old_str = ""
            if len(roots_too_recent) > 0:
                too_recent_str = f"{roots_too_recent} are too recent, "
            else:
                too_recent_str = ""

            raise ValueError(
                f"Timestamp incompatible with IDs: {too_old_str}{too_recent_str} use chunkedgraph client to find valid ID(s)"
            )

        id_mapping = self.cg_client.get_past_ids(
            root_ids, timestamp_past=timestamp_past, timestamp_future=timestamp
        )
        for filter_dict in filters:
            if filter_dict is None:
                new_filters.append(filter_dict)
            else:
                new_dict = {}
                for col, root_ids in filter_dict.items():
                    if col.endswith("root_id"):
                        if not isinstance(root_ids, (Iterable, np.ndarray)):
                            new_dict[col] = id_mapping["past_id_map"][root_ids]
                        else:
                            new_dict[col] = np.concatenate(
                                [id_mapping["past_id_map"][v] for v in root_ids]
                            )
                    else:
                        new_dict[col] = root_ids
                new_filters.append(new_dict)
        return new_filters, id_mapping["future_id_map"]

    def _update_rootids(self, df: pd.DataFrame, timestamp: datetime, future_map: dict):
        # post process the dataframe to update all the root_ids columns
        # with the most up to date get roots
        if len(future_map) == 0:
            future_map = None

        if future_map is not None:
            # pyarrow can make dataframes read only. Copying resets that.
            df = df.copy()

        sv_columns = [c for c in df.columns if c.endswith("supervoxel_id")]
        with MyTimeIt("is_latest_roots"):
            all_root_ids = np.empty(0, dtype=np.int64)

            # go through the columns and collect all the root_ids to check
            # to see if they need updating
            for sv_col in sv_columns:
                root_id_col = sv_col[: -len("supervoxel_id")] + "root_id"
                # use the future map to update rootIDs
                if future_map is not None:
                    df.replace({root_id_col: future_map}, inplace=True)
                all_root_ids = np.append(all_root_ids, df[root_id_col].values.copy())

            uniq_root_ids = np.unique(all_root_ids)

            del all_root_ids
            uniq_root_ids = uniq_root_ids[uniq_root_ids != 0]
            # logging.info(f"uniq_root_ids {uniq_root_ids}")

            is_latest_root = self.cg_client.is_latest_roots(
                uniq_root_ids, timestamp=timestamp
            )
            latest_root_ids = uniq_root_ids[is_latest_root]
            latest_root_ids = np.concatenate([[0], latest_root_ids])

            # go through the columns and collect all the supervoxel ids to update
            all_svids = np.empty(0, dtype=np.int64)
            all_is_latest = []
            all_svid_lengths = []
            for sv_col in sv_columns:
                with MyTimeIt(f"find svids {sv_col}"):
                    root_id_col = sv_col[: -len("supervoxel_id")] + "root_id"
                    svids = df[sv_col].values
                    root_ids = df[root_id_col]
                    is_latest_root = np.isin(root_ids, latest_root_ids)
                    all_is_latest.append(is_latest_root)
                    n_svids = len(svids[~is_latest_root])
                    all_svid_lengths.append(n_svids)
                    logger.info(f"{sv_col} has {n_svids} to update")
                    all_svids = np.append(all_svids, svids[~is_latest_root])
        logger.info(f"num zero svids: {np.sum(all_svids==0)}")
        logger.info(f"all_svids dtype {all_svids.dtype}")
        logger.info(f"all_svid_lengths {all_svid_lengths}")
        with MyTimeIt("get_roots"):
            # find the up to date root_ids for those supervoxels
            updated_root_ids = self.cg_client.get_roots(all_svids, timestamp=timestamp)
            del all_svids

        # loop through the columns again replacing the root ids with their updated
        # supervoxelids
        k = 0
        for is_latest_root, n_svids, sv_col in zip(
            all_is_latest, all_svid_lengths, sv_columns
        ):
            with MyTimeIt(f"replace_roots {sv_col}"):
                root_id_col = sv_col[: -len("supervoxel_id")] + "root_id"
                root_ids = df[root_id_col].values.copy()

                uroot_id = updated_root_ids[k : k + n_svids]
                k += n_svids
                root_ids[~is_latest_root] = uroot_id
                # ran into an isssue with pyarrow producing read only columns
                df[root_id_col] = None
                df[root_id_col] = root_ids

        return df

    def ingest_annotation_table(
        self,
        table_name: str,
        datastack_name: str = None,
    ):
        """Trigger supervoxel lookup and root ID lookup of new annotations in a table.

        Parameters
        ----------
        table_name : str
            Table to trigger
        datastack_name : str, optional
            Datastack to trigger it. Defaults to what is set in client.

        Returns
        -------
        dict
            Status code of response from server
        """
        if datastack_name is None:
            datastack_name = self.datastack_name

        endpoint_mapping = self.default_url_mapping
        endpoint_mapping["datastack_name"] = datastack_name
        endpoint_mapping["table_name"] = table_name
        url = self._endpoints["ingest_annotation_table"].format_map(endpoint_mapping)
        response = self.session.post(url)
        return handle_response(response)

    def lookup_supervoxel_ids(
        self,
        table_name: str,
        annotation_ids: list = None,
        datastack_name: str = None,
    ) -> dict:
        """Trigger supervoxel lookups of new annotations in a table.


        Parameters
        ----------
        table_name : str
            Table to trigger
        annotation_ids : list, optional
            List of annotation ids to lookup. Default is None, which will trigger
            lookup of entire table.
        datastack_name : str, optional
            Datastack to trigger it. Defaults to what is set in client.

        Returns
        -------
        dict
            Status code of response from server
        """
        if datastack_name is None:
            datastack_name = self.datastack_name

        if annotation_ids is not None:
            data = {"annotation_ids": annotation_ids}
        else:
            data = {}
        endpoint_mapping = self.default_url_mapping
        endpoint_mapping["datastack_name"] = datastack_name
        endpoint_mapping["table_name"] = table_name
        url = self._endpoints["lookup_supervoxel_ids"].format_map(endpoint_mapping)
        response = self.session.post(
            url,
            data=json.dumps(data, cls=BaseEncoder),
            headers={
                "Content-Type": "application/json",
                "Accept-Encoding": "",
            },
        )
        return handle_response(response)

<<<<<<< HEAD
=======
    @_check_version_compatibility(
        kwarg_use_constraints={
            "filter_greater_dict": ">=4.34.0",
            "filter_less_dict": ">=4.34.0",
            "filter_greater_equal_dict": ">=4.34.0",
            "filter_less_equal_dict": ">=4.34.0",
        }
    )
    def live_live_query(
        self,
        table: str,
        timestamp: datetime,
        joins=None,
        filter_in_dict=None,
        filter_out_dict=None,
        filter_equal_dict=None,
        filter_greater_dict=None,
        filter_less_dict=None,
        filter_greater_equal_dict=None,
        filter_less_equal_dict=None,
        filter_spatial_dict=None,
        select_columns=None,
        offset: int = None,
        limit: int = None,
        datastack_name: str = None,
        split_positions: bool = False,
        metadata: bool = True,
        suffixes: dict = None,
        desired_resolution: Iterable = None,
        allow_missing_lookups: bool = False,
        random_sample: int = None,
        log_warning: bool = True,
    ):
        """Beta method for querying cave annotation tables with rootIDs and annotations
        at a particular timestamp.  Note: this method requires more explicit mapping of
        filters and selection to table as its designed to test a more general endpoint
        that should eventually support complex joins.

        Parameters
        ----------
        table:
            Principle table to query
        timestamp:
            Timestamp to query
        joins: list of lists of str, optional
            List of joins, where each join is a list of [table1,column1, table2, column2]
        filter_in_dict: dict of dicts, optional
            A dictionary with tables as keys, values are dicts with column keys and list
            values to accept.
        filter_out_dict: dict of dicts, optional
            A dictionary with tables as keys, values are dicts with column keys and list
            values to reject.
        filter_equal_dict: dict of dicts, optional
            A dictionary with tables as keys, values are dicts with column keys and values
            to equate.
        filter_greater_dict: dict of dicts, optional
            A dictionary with tables as keys, values are dicts with column keys and values
            as exclusive upper-bound.
        filter_less_dict: dict of dicts, optional
            A dictionary with tables as keys, values are dicts with column keys and values
            as exclusive lower-bound.
        filter_greater_equal_dict: dict of dicts, optional
            A dictionary with tables as keys, values are dicts with column keys and values
            as inclusive upper-bound.
        filter_less_equal_dict: dict of dicts, optional
            A dictionary with tables as keys, values are dicts with column keys and values
            as inclusive lower-bound.
        filter_spatial_dict: dict of dicts, optional
            A dictionary with tables as keys, values are dicts with column keys and values
            of 2x3 list of bounds.
        select_columns: dict of lists of str, optional
            A dictionary with tables as keys, values are lists of columns to select.
        offset:
            Value to offset query by.
        limit:
            Limit of query.
        datastack_name:
            Datastack to query. Defaults to set by client.
        split_positions:
            Whether to split positions into separate columns, True is faster.
        metadata:
            Whether to attach metadata to dataframe.
        suffixes:
            What suffixes to use on joins, keys are table_names, values are suffixes.
        desired_resolution:
            What resolution to convert position columns to.
        allow_missing_lookups:
            If there are annotations without supervoxels and root IDs yet, allow results.
        random_sample:
            If given, will do a table sample of the table to return that many annotations.
        log_warning:
            Whether to log warnings.

        Returns
        -------
        :
            Results of query

        Examples
        --------
        >>> from caveclient import CAVEclient
        >>> client = CAVEclient('minnie65_public_v117')
        >>> live_live_query("table_name", datetime.datetime.now(datetime.timezone.utc),
        >>>    joins=[[table_name, table_column, joined_table, joined_column],
        >>>             [joined_table, joincol2, third_table, joincol_third]]
        >>>    suffixes={
        >>>        "table_name":"suffix1",
        >>>        "joined_table":"suffix2",
        >>>        "third_table":"suffix3"
        >>>    },
        >>>    select_columns= {
        >>>        "table_name":[ "column","names"],
        >>>        "joined_table":["joined_colum"]
        >>>    },
        >>>    filter_in_dict= {
        >>>        "table_name":{
        >>>            "column_name":[included,values]
        >>>        }
        >>>    },
        >>>    filter_out_dict= {
        >>>        "table_name":{
        >>>            "column_name":[excluded,values]
        >>>        }
        >>>    },
        >>>    filter_equal_dict"={
        >>>        "table_name":{
        >>>            "column_name":value
        >>>        },
        >>>    filter_greater_dict"={
        >>>        "table_name":{
        >>>            "column_name":value
        >>>        },
        >>>    filter_less_dict"={
        >>>        "table_name":{
        >>>            "column_name":value
        >>>        },
        >>>    filter_greater_equal_dict"={
        >>>        "table_name":{
        >>>            "column_name":value
        >>>        },
        >>>    filter_less_equal_dict"={
        >>>        "table_name":{
        >>>            "column_name":value
        >>>        },
        >>>    filter_spatial_dict"= {
        >>>        "table_name": {
        >>>        "column_name": [[min_x, min_y, min_z], [max_x, max_y, max_z]]
        >>>    }
        >>>    filter_regex_dict"= {
        >>>        "table_name": {
        >>>        "column_name": "regex_string"
        >>>     }
        """

        logging.warning(
            "Deprecation: this method is to facilitate beta testing of this feature, \
            it will likely get removed in future versions. "
        )
        timestamp = convert_timestamp(timestamp)
        return_df = True
        if datastack_name is None:
            datastack_name = self.datastack_name
        if desired_resolution is None:
            desired_resolution = self.desired_resolution
        endpoint_mapping = self.default_url_mapping
        endpoint_mapping["datastack_name"] = datastack_name
        data = {}
        query_args = {}
        query_args["return_pyarrow"] = True
        query_args["arrow_format"] = True
        query_args["merge_reference"] = False
        query_args["allow_missing_lookups"] = allow_missing_lookups
        if random_sample:
            query_args["random_sample"] = random_sample
        data["table"] = table
        data["timestamp"] = timestamp
        url = self._endpoints["live_live_query"].format_map(endpoint_mapping)
        if joins is not None:
            data["join_tables"] = joins
        if filter_in_dict is not None:
            data["filter_in_dict"] = filter_in_dict
        if filter_out_dict is not None:
            data["filter_notin_dict"] = filter_out_dict
        if filter_equal_dict is not None:
            data["filter_equal_dict"] = filter_equal_dict
        if filter_greater_dict is not None:
            data["filter_greater_dict"] = filter_greater_dict
        if filter_less_dict is not None:
            data["filter_less_dict"] = filter_less_dict
        if filter_greater_equal_dict is not None:
            data["filter_greater_equal_dict"] = filter_greater_equal_dict
        if filter_less_equal_dict is not None:
            data["filter_less_equal_dict"] = filter_less_equal_dict
        if filter_spatial_dict is not None:
            data["filter_spatial_dict"] = filter_spatial_dict
        if select_columns is not None:
            data["select_columns"] = select_columns
        if offset is not None:
            data["offset"] = offset
        if limit is not None:
            assert limit > 0
            data["limit"] = limit
        if suffixes is not None:
            data["suffixes"] = suffixes
        encoding = DEFAULT_COMPRESSION

        response = self.session.post(
            url,
            data=json.dumps(data, cls=BaseEncoder),
            headers={
                "Content-Type": "application/json",
                "Accept-Encoding": encoding,
            },
            params=query_args,
            stream=~return_df,
            verify=self.verify,
        )
        self.raise_for_status(response, log_warning=log_warning)

        if desired_resolution is None:
            desired_resolution = self.desired_resolution

        with MyTimeIt("deserialize"):
            with warnings.catch_warnings():
                warnings.simplefilter(action="ignore", category=FutureWarning)
                warnings.simplefilter(action="ignore", category=DeprecationWarning)
                df = deserialize_query_response(response)
                if desired_resolution is not None:
                    if len(desired_resolution) != 3:
                        raise ValueError(
                            "desired resolution needs to be of length 3, for xyz"
                        )
                    vox_res = self.get_table_metadata(
                        table_name=table,
                        datastack_name=datastack_name,
                        log_warning=False,
                    )["voxel_resolution"]
                    df = convert_position_columns(df, vox_res, desired_resolution)
            if not split_positions:
                concatenate_position_columns(df, inplace=True)

        if metadata:
            try:
                attrs = self._assemble_attributes(
                    table,
                    join_query=False,
                    filters={
                        "inclusive": filter_in_dict,
                        "exclusive": filter_out_dict,
                        "equal": filter_equal_dict,
                        "greater": filter_greater_dict,
                        "less": filter_less_dict,
                        "greater_equal": filter_greater_equal_dict,
                        "less_equal": filter_less_equal_dict,
                        "spatial": filter_spatial_dict,
                    },
                    select_columns=select_columns,
                    offset=offset,
                    limit=limit,
                    live_query=timestamp is not None,
                    timestamp=string_format_timestamp(timestamp),
                    materialization_version=None,
                    desired_resolution=desired_resolution,
                )
                df.attrs.update(attrs)
            except HTTPError as e:
                raise Exception(
                    e.message
                    + " Metadata could not be loaded, try with metadata=False if not needed"
                )
        return df

    @_check_version_compatibility(
        kwarg_use_constraints={
            "filter_greater_dict": ">=4.34.0",
            "filter_less_dict": ">=4.34.0",
            "filter_greater_equal_dict": ">=4.34.0",
            "filter_less_equal_dict": ">=4.34.0",
        }
    )
>>>>>>> 59866346
    def live_query(
        self,
        table: str,
        timestamp: datetime,
        filter_in_dict=None,
        filter_out_dict=None,
        filter_equal_dict=None,
        filter_greater_dict=None,
        filter_less_dict=None,
        filter_greater_equal_dict=None,
        filter_less_equal_dict=None,
        filter_spatial_dict=None,
        filter_regex_dict=None,
        select_columns=None,
        offset: int = None,
        limit: int = None,
        datastack_name: str = None,
        split_positions: bool = False,
        post_filter: bool = True,
        metadata: bool = True,
        merge_reference: bool = True,
        desired_resolution: Iterable = None,
        random_sample: int = None,
        log_warning: bool = True,
    ):
        """Generic query on materialization tables

        Parameters
        ----------
        table : str
            Table to query
        timestamp : datetime.datetime
            Time to materialize (in utc). Pass
            datetime.datetime.now(datetime.timezone.utc) for present time.
        filter_in_dict : dict, optional
            Keys are column names, values are allowed entries.
        filter_out_dict : dict, optional
            Keys are column names, values are not allowed entries.
        filter_equal_dict : dict, optional
            Keys are column names, values are specified entry.
        filter_greater_dict : dict, optional
            Keys are column names, values are exclusive upper-bounds.
        filter_less_dict : dict, optional
            Keys are column names, values are exclusive lower-bounds.
        filter_greater_equal_dict : dict, optional
            Keys are column names, values are inclusive upper-bounds.
        filter_less_equal_dict : dict, optional
            Keys are column names, values are inclusive lower-bounds.
        filter_spatial_dict : dict, optional
            Keys are column names, values are bounding boxes expressed in units of the
            voxel_resolution of this dataset. Bounding box is
            [[min_x, min_y,min_z],[max_x, max_y, max_z]].
        filter_regex_dict : dict, optional
            Keys are column names, values are regex strings.
        select_columns : list of str, optional
            Columns to select.
        offset : int, optional
            Offset in query result.
        limit : int, optional
            Maximum results to return (server will set upper limit, see get_server_config).
        datastack_name : str, optional
            Datastack to query. If None, defaults to one specified in client.
        split_positions : bool, optional
            Whether to break position columns into x,y,z columns. If False data is
            returned as one column with [x,y,z] array (slower).
        post_filter : bool, optional
            Whether to filter down the result based upon the filters specified. If False,
            it will return the query with present root_ids in the root_id columns, but the
            rows will reflect the filters translated into their past IDs. So if, for example,
            a cell had a false merger split off since the last materialization, those
            annotations on that incorrect portion of the cell will be included if this is
            False, but will be filtered down if this is True.
        metadata : bool, optional
            Toggle to return metadata. If True (and return_df is also True), return table
            and query metadata in the df.attr dictionary.
        merge_reference : bool, optional
            Toggle to automatically join reference table. If True, metadata will be queries
            and if its a reference table it will perform a join on the reference table to
            return the rows of that table.
        desired_resolution : Iterable, optional
            Desired resolution you want all spatial points returned in. If None, defaults to
            one specified in client, if that is None then points are returned as stored in
            the table and should be in the resolution specified in the table metadata.
        random_sample : int, optional
            If given, will do a tablesample of the table to return that many annotations.
        log_warning : bool, optional
            Whether to log warnings.

        Returns
        -------
        pd.DataFrame
            A pandas dataframe of results of query
        """

        timestamp = convert_timestamp(timestamp)
        return_df = True
        if self.cg_client is None:
            raise ValueError("You must have a cg_client to run live_query")

        if datastack_name is None:
            datastack_name = self.datastack_name
        if desired_resolution is None:
            desired_resolution = self.desired_resolution
        with MyTimeIt("find_mat_version"):
            # we want to find the most recent materialization
            # in which the timestamp given is in the future
            mds = self.get_versions_metadata()
            materialization_version = None
            # make sure the materialization's are increasing in ID/time
            for md in sorted(mds, key=lambda x: x["id"]):
                ts = md["time_stamp"]
                if timestamp >= ts:
                    materialization_version = md["version"]
                    if timestamp == ts:
                        # If timestamp equality to a version, use the standard query_table.
                        return self.query_table(
                            table=table,
                            filter_in_dict=filter_in_dict,
                            filter_out_dict=filter_out_dict,
                            filter_equal_dict=filter_equal_dict,
                            filter_greater_dict=filter_greater_dict,
                            filter_less_dict=filter_less_dict,
                            filter_greater_equal_dict=filter_greater_equal_dict,
                            filter_less_equal_dict=filter_less_equal_dict,
                            filter_spatial_dict=filter_spatial_dict,
                            filter_regex_dict=filter_regex_dict,
                            select_columns=select_columns,
                            offset=offset,
                            limit=limit,
                            datastack_name=datastack_name,
                            split_positions=split_positions,
                            materialization_version=materialization_version,
                            metadata=metadata,
                            merge_reference=merge_reference,
                            desired_resolution=desired_resolution,
                            return_df=True,
                            random_sample=random_sample,
                            log_warning=log_warning,
                        )
                    else:
                        timestamp_start = ts
            # if none of the available versions are before
            # this timestamp, then we cannot support the query
            if materialization_version is None:
                raise (
                    ValueError(
                        """The timestamp you passed is not recent enough
                for the materialization versions that are available"""
                    )
                )

        # first we want to translate all these filters into the IDs at the
        # most recent materialization
        with MyTimeIt("map_filters"):
            past_filters, future_map = self.map_filters(
                [
                    filter_in_dict,
                    filter_out_dict,
                    filter_equal_dict,
                    filter_greater_dict,
                    filter_less_dict,
                    filter_greater_equal_dict,
                    filter_less_equal_dict,
                ],
                timestamp,
                timestamp_start,
            )
            (
                past_filter_in_dict,
                past_filter_out_dict,
                past_equal_dict,
                past_greater_dict,
                past_less_dict,
                past_greater_equal_dict,
                past_less_equal_dict,
            ) = past_filters
            if past_equal_dict is not None:
                # when doing a filter equal in the past
                # we translate it to a filter_in, as 1 ID might
                # be multiple IDs in the past.
                # so we want to update the filter_in dict
                cols = [col for col in past_equal_dict.keys()]
                for col in cols:
                    if col.endswith("root_id"):
                        if past_filter_in_dict is None:
                            past_filter_in_dict = {}
                        past_filter_in_dict[col] = past_equal_dict.pop(col)
                if len(past_equal_dict) == 0:
                    past_equal_dict = None
                # TODO: What is the implication of the filter_equal behavior above w.r.t. the inequality filters?

        tables, suffix_map = self._resolve_merge_reference(
            merge_reference, table, datastack_name, materialization_version
        )
        with MyTimeIt("package query"):
            url, data, query_args, encoding = self._format_query_components(
                datastack_name,
                materialization_version,
                tables,
                select_columns,
                suffix_map,
                {table: past_filter_in_dict}
                if past_filter_in_dict is not None
                else None,
                {table: past_filter_out_dict}
                if past_filter_out_dict is not None
                else None,
                {table: past_equal_dict} if past_equal_dict is not None else None,
                {table: past_greater_dict} if past_greater_dict is not None else None,
                {table: past_less_dict} if past_less_dict is not None else None,
                {table: past_greater_equal_dict}
                if past_greater_equal_dict is not None
                else None,
                {table: past_less_equal_dict}
                if past_less_equal_dict is not None
                else None,
                {table: filter_spatial_dict}
                if filter_spatial_dict is not None
                else None,
                {table: filter_regex_dict} if filter_regex_dict is not None else None,
                True,
                True,
                offset,
                limit,
                desired_resolution,
                random_sample=random_sample,
            )
            logger.debug(f"query_args: {query_args}")
            logger.debug(f"query data: {data}")
        with MyTimeIt("query materialize"):
            response = self.session.post(
                url,
                data=json.dumps(data, cls=BaseEncoder),
                headers={
                    "Content-Type": "application/json",
                    "Accept-Encoding": encoding,
                },
                params=query_args,
                stream=~return_df,
                verify=self.verify,
            )
            self.raise_for_status(response, log_warning=log_warning)

        if desired_resolution is None:
            desired_resolution = self.desired_resolution

        with MyTimeIt("deserialize"):
            with warnings.catch_warnings():
                warnings.simplefilter(action="ignore", category=FutureWarning)
                warnings.simplefilter(action="ignore", category=DeprecationWarning)
                df = deserialize_query_response(response)
                if desired_resolution is not None:
                    if not response.headers.get("dataframe_resolution", None):
                        if len(desired_resolution) != 3:
                            raise ValueError(
                                "desired resolution needs to be of length 3, for xyz"
                            )
                        vox_res = self.get_table_metadata(
                            table,
                            datastack_name,
                            materialization_version,
                            log_warning=False,
                        )["voxel_resolution"]
                        df = convert_position_columns(df, vox_res, desired_resolution)
            if not split_positions:
                concatenate_position_columns(df, inplace=True)
        # post process the dataframe to update all the root_ids columns
        # with the most up to date get roots
        df = self._update_rootids(df, timestamp, future_map)

        # apply the original filters to remove rows
        # from this result which are not relevant
        if post_filter:
            with MyTimeIt("post_filter"):
                if filter_in_dict is not None:
                    for col, val in filter_in_dict.items():
                        df = df[df[col].isin(val)]
                if filter_out_dict is not None:
                    for col, val in filter_out_dict.items():
                        df = df[~df[col].isin(val)]
                if filter_equal_dict is not None:
                    for col, val in filter_equal_dict.items():
                        df = df[df[col] == val]
                if filter_greater_dict is not None:
                    for col, val in filter_greater_dict.items():
                        df = df[df[col] > val]
                if filter_less_dict is not None:
                    for col, val in filter_less_dict.items():
                        df = df[df[col] < val]
                if filter_greater_equal_dict is not None:
                    for col, val in filter_greater_equal_dict.items():
                        df = df[df[col] >= val]
                if filter_less_equal_dict is not None:
                    for col, val in filter_less_equal_dict.items():
                        df = df[df[col] <= val]
        if metadata:
            attrs = self._assemble_attributes(
                table,
                join_query=False,
                filters={
                    "inclusive": filter_in_dict,
                    "exclusive": filter_out_dict,
                    "equal": filter_equal_dict,
                    "greater": filter_greater_dict,
                    "less": filter_less_dict,
                    "greater_equal": filter_greater_equal_dict,
                    "less_equal": filter_less_equal_dict,
                    "spatial": filter_spatial_dict,
                    "regex": filter_regex_dict,
                },
                select_columns=select_columns,
                offset=offset,
                limit=limit,
                live_query=timestamp is not None,
                timestamp=string_format_timestamp(timestamp),
                materialization_version=None,
                desired_resolution=response.headers.get(
                    "dataframe_resolution", desired_resolution
                ),
            )
            df.attrs.update(attrs)

        return df

    def synapse_query(
        self,
        pre_ids: Union[int, Iterable, np.ndarray] = None,
        post_ids: Union[int, Iterable, np.ndarray] = None,
        bounding_box: Optional[Union[list, np.ndarray]] = None,
        bounding_box_column: str = "post_pt_position",
        timestamp: datetime = None,
        remove_autapses: bool = True,
        include_zeros: bool = True,
        limit: int = None,
        offset: int = None,
        split_positions: bool = False,
        desired_resolution: Iterable[float] = None,
        materialization_version: Optional[int] = None,
        synapse_table: str = None,
        datastack_name: str = None,
        metadata: bool = True,
    ) -> pd.DataFrame:
        """Convenience method for querying synapses.

        Will use the synapse table
        specified in the info service by default. It will also remove autapses by
        default. NOTE: This is not designed to allow querying of the entire synapse table.
        A query with no filters will return only a limited number of rows (configured
        by the server) and will do so in a non-deterministic fashion. Please contact
        your dataset administrator if you want access to the entire table.

        Parameters
        ----------
        pre_ids:
            Pre-synaptic cell(s) to query.
        post_ids:
            Post-synaptic cell(s) to query.
        bounding_box:
            [[min_x, min_y, min_z],[max_x, max_y, max_z]] bounding box to filter
            synapse locations. Expressed in units of the voxel_resolution of this dataset.
        bounding_box_column:
            Which synapse location column to filter by.
        timestamp:
            Timestamp to query. If passed recalculate query at timestamp, do not pass
            with materialization_version.
        remove_autapses:
            Whether to remove autapses from query results.
        include_zeros:
            Whether to include synapses to/from id=0 (out of segmentation).
        limit:
            Number of synapses to limit. Server-side limit still applies.
        offset:
            Number of synapses to offset query.
        split_positions:
            Whether to split positions into separate columns, True is faster.
        desired_resolution:
            List or array of the desired resolution you want queries returned in
            useful for materialization queries.
        materialization_version:
            The version of the datastack to query. If None, will query the client
            `version`, which defaults to the most recent version.
        metadata:
            Whether to attach metadata to dataframe in the df.attr dictionary.

        Returns
        -------
        :
            Results of query.
        """
        filter_in_dict = {}
        filter_equal_dict = {}
        filter_greater_dict = {}
        filter_less_dict = {}
        filter_greater_equal_dict = {}
        filter_less_equal_dict = {}
        filter_out_dict = None
        filter_spatial_dict = None
        if synapse_table is None:
            if self.synapse_table is None:
                raise ValueError(
                    "Must define synapse table in class init or pass to method"
                )
            synapse_table = self.synapse_table

        if not include_zeros:
            filter_out_dict = {"pre_pt_root_id": [0], "post_pt_root_id": [0]}

        if pre_ids is not None:
            if isinstance(pre_ids, (Iterable, np.ndarray)):
                filter_in_dict["pre_pt_root_id"] = pre_ids
            else:
                filter_equal_dict["pre_pt_root_id"] = pre_ids

        if post_ids is not None:
            if isinstance(post_ids, (Iterable, np.ndarray)):
                filter_in_dict["post_pt_root_id"] = post_ids
            else:
                filter_equal_dict["post_pt_root_id"] = post_ids
        if bounding_box is not None:
            filter_spatial_dict = {bounding_box_column: bounding_box}

        df = self.query_table(
            synapse_table,
            filter_in_dict=filter_in_dict,
            filter_out_dict=filter_out_dict,
            filter_equal_dict=filter_equal_dict,
            filter_greater_dict=filter_greater_dict,
            filter_less_dict=filter_less_dict,
            filter_greater_equal_dict=filter_greater_equal_dict,
            filter_less_equal_dict=filter_less_equal_dict,
            filter_spatial_dict=filter_spatial_dict,
            offset=offset,
            limit=limit,
            split_positions=split_positions,
            desired_resolution=desired_resolution,
            materialization_version=materialization_version,
            timestamp=timestamp,
            datastack_name=datastack_name,
            metadata=metadata,
            merge_reference=False,
        )

        if metadata:
            df.attrs["remove_autapses"] = remove_autapses

        if remove_autapses:
            return df.query("pre_pt_root_id!=post_pt_root_id")
        else:
            return df

    def _assemble_attributes(
        self, tables, suffixes=None, desired_resolution=None, is_view=False, **kwargs
    ):
        if isinstance(tables, str):
            tables = [tables]
        if isinstance(desired_resolution, str):
            desired_resolution = [float(r) for r in desired_resolution.split(", ")]
        join_query = len(tables) > 1
        materialization_version = kwargs.get("materialization_version", None)
        attrs = {
            "datastack_name": self.datastack_name,
        }
        if not join_query:
            attrs["join_query"] = False

            if is_view:
                meta = self.get_view_metadata(
                    tables[0],
                    log_warning=False,
                    materialization_version=materialization_version,
                )
            else:
                try:
                    meta = self.get_table_metadata(
                        tables[0], log_warning=False, version=materialization_version
                    )
                except HTTPError:
                    meta = self.fc.annotation.get_table_metadata(tables[0])

            for k, v in meta.items():
                if re.match("^table", k):
                    attrs[k] = v
                else:
                    attrs[f"table_{k}"] = v
            if desired_resolution is None:
                attrs["dataframe_resolution"] = attrs["table_voxel_resolution"]
            else:
                attrs["dataframe_resolution"] = desired_resolution
        else:
            attrs["join_query"] = True
            attrs["tables"] = {}
            table_attrs = attrs["tables"]
            if suffixes is None:
                suffixes = ["_x", "_y"]
            for (tname, jcol), s in zip(tables, suffixes):
                table_attrs[tname] = {}
                try:
                    meta = self.get_table_metadata(tname, log_warning=False)
                except HTTPError:
                    meta = self.fc.annotation.get_table_metadata(tname)
                for k, v in meta.items():
                    if re.match("^table", k):
                        table_attrs[tname][k] = v
                    else:
                        table_attrs[tname][f"table_{k}"] = v
                table_attrs[tname]["join_column"] = jcol
                table_attrs[tname]["suffix"] = s

            if desired_resolution is None:
                res = []
                for tn in attrs["tables"]:
                    res.append(attrs["tables"][tn]["table_voxel_resolution"])
                if np.atleast_2d(np.unique(np.array(res), axis=0)).shape[0] == 1:
                    attrs["dataframe_resolution"] = list(res[0])
                else:
                    attrs["dataframe_resolution"] = "mixed_resolutions"
            else:
                attrs["dataframe_resolution"] = desired_resolution

        attrs.update(kwargs)
        return json.loads(json.dumps(attrs, cls=BaseEncoder))

    @property
    def tables(self) -> TableManager:
        """The table manager for the materialization engine."""
        if self._tables is None:
            if self.fc is not None and self.fc._materialize is not None:
                if self.server_version < Version("3"):
                    tables = TableManager(self.fc)
                else:
                    metadata = []
                    with ThreadPoolExecutor(max_workers=2) as executor:
                        metadata.append(
                            executor.submit(
                                self.get_tables_metadata,
                            )
                        )
                        metadata.append(
                            executor.submit(self.fc.schema.schema_definition_all)
                        )
                    if (
                        metadata[0].result() is not None
                        and metadata[1].result() is not None
                    ):
                        tables = TableManager(
                            self.fc, metadata[0].result(), metadata[1].result()
                        )
                    else:
                        logger.warning("Warning: Metadata for tables not available.")
                        tables = TableManager(self.fc)
                self._tables = tables
            else:
                raise ValueError("No full CAVEclient specified")
        return self._tables

    @property
    def views(self) -> ViewManager:
        """The view manager for the materialization engine."""
        if self.fc is not None and self.fc._materialize is not None:
            if self.server_version < Version("3"):
                views = ViewManager(self.fc)
            else:
                metadata = []
                with ThreadPoolExecutor(max_workers=2) as executor:
                    metadata.append(
                        executor.submit(
                            self.get_views,
                        )
                    )
                    metadata.append(executor.submit(self.get_view_schemas))

                views = ViewManager(self.fc, metadata[0].result(), metadata[1].result())

            self._views = views
        else:
            raise ValueError("No full CAVEclient specified")
        return self._views

    @_check_version_compatibility(method_constraint=">=3.0.0")
    @cached(cache=TTLCache(maxsize=100, ttl=60 * 60 * 12), key=_tables_metadata_key)
    def get_tables_metadata(
        self,
        datastack_name=None,
        version: Optional[int] = None,
        log_warning: bool = True,
    ) -> dict:
        """Get metadata about tables

        Parameters
        ----------
        datastack_name : str or None, optional
            Name of the datastack_name. If None, uses the one specified in the client.
        version :
            The version of the datastack to query. If None, will query the client
            `version`, which defaults to the most recent version.
        log_warning :
            Whether to print out warnings to the logger. Defaults to True.

        Returns
        -------
        :
            Metadata dictionary for table
        """
        if datastack_name is None:
            datastack_name = self.datastack_name
        if version is None:
            version = self.version
        endpoint_mapping = self.default_url_mapping
        endpoint_mapping["datastack_name"] = datastack_name
        endpoint_mapping["version"] = version

        url = self._endpoints["all_tables_metadata"].format_map(endpoint_mapping)

        response = self.session.get(url)
        all_metadata = handle_response(response, log_warning=log_warning)
        for metadata_d in all_metadata:
            vx = metadata_d.pop("voxel_resolution_x", None)
            vy = metadata_d.pop("voxel_resolution_y", None)
            vz = metadata_d.pop("voxel_resolution_z", None)
            metadata_d["voxel_resolution"] = [vx, vy, vz]
        return all_metadata

    @_check_version_compatibility(
        kwarg_use_constraints={
<<<<<<< HEAD
            "filter_regex_dict": ">=3.0.0",
            "allow_invalid_root_ids": ">=3.0.0",
=======
            "filter_greater_dict": ">=4.34.0",
            "filter_less_dict": ">=4.34.0",
            "filter_greater_equal_dict": ">=4.34.0",
            "filter_less_equal_dict": ">=4.34.0",
>>>>>>> 59866346
        }
    )
    def live_live_query(
        self,
        table: str,
        timestamp: datetime,
        joins=None,
        filter_in_dict=None,
        filter_out_dict=None,
        filter_equal_dict=None,
        filter_greater_dict=None,
        filter_less_dict=None,
        filter_greater_equal_dict=None,
        filter_less_equal_dict=None,
        filter_spatial_dict=None,
        filter_regex_dict=None,
        select_columns=None,
        offset: int = None,
        limit: int = None,
        datastack_name: str = None,
        split_positions: bool = False,
        metadata: bool = True,
        suffixes: dict = None,
        desired_resolution: Iterable = None,
        allow_missing_lookups: bool = False,
        allow_invalid_root_ids: bool = False,
        random_sample: int = None,
        log_warning: bool = True,
    ):
        """Beta method for querying cave annotation tables with root IDs and annotations
        at a particular timestamp.  Note: this method requires more explicit mapping of
        filters and selection to table as its designed to test a more general endpoint
        that should eventually support complex joins.

        Parameters
        ----------
        table:
            Principle table to query
        timestamp:
            Timestamp to query
        joins: list of lists of str, optional
            List of joins, where each join is a list of [table1,column1, table2, column2]
        filter_in_dict: dict of dicts, optional
            A dictionary with tables as keys, values are dicts with column keys and list
            values to accept.
        filter_out_dict: dict of dicts, optional
            A dictionary with tables as keys, values are dicts with column keys and list
            values to reject.
        filter_equal_dict: dict of dicts, optional
            A dictionary with tables as keys, values are dicts with column keys and values
            to equate.
        filter_greater_dict: dict of dicts, optional
            A dictionary with tables as keys, values are dicts with column keys and values
            as exclusive upper-bound.
        filter_less_dict: dict of dicts, optional
            A dictionary with tables as keys, values are dicts with column keys and values
            as exclusive lower-bound.
        filter_greater_equal_dict: dict of dicts, optional
            A dictionary with tables as keys, values are dicts with column keys and values
            as inclusive upper-bound.
        filter_less_equal_dict: dict of dicts, optional
            A dictionary with tables as keys, values are dicts with column keys and values
            as inclusive lower-bound.
        filter_spatial_dict: dict of dicts, optional
            A dictionary with tables as keys, values are dicts with column keys and values
            of 2x3 list of bounds.
        filter_regex_dict: dict of dicts, optional
            A dictionary with tables as keys, values are dicts with column keys and values
            of regex strings.
        select_columns: dict of lists of str, optional
            A dictionary with tables as keys, values are lists of columns to select.
        offset:
            Value to offset query by.
        limit:
            Limit of query.
        datastack_name:
            Datastack to query. Defaults to set by client.
        split_positions:
            Whether to split positions into separate columns, True is faster.
        metadata:
            Whether to attach metadata to dataframe.
        suffixes:
            What suffixes to use on joins, keys are table_names, values are suffixes.
        desired_resolution:
            What resolution to convert position columns to.
        allow_missing_lookups:
            If there are annotations without supervoxels and root IDs yet, allow results.
        allow_invalid_root_ids:
            If True, ignore root ids not valid at the given timestamp, otherwise raise
            an error.
        random_sample:
            If given, will do a table sample of the table to return that many annotations.
        log_warning:
            Whether to log warnings.

        Returns
        -------
        :
            Results of query

        Examples
        --------
        >>> from caveclient import CAVEclient
        >>> client = CAVEclient('minnie65_public_v117')
        >>> live_live_query("table_name", datetime.datetime.now(datetime.timezone.utc),
        >>>    joins=[[table_name, table_column, joined_table, joined_column],
        >>>             [joined_table, joincol2, third_table, joincol_third]]
        >>>    suffixes={
        >>>        "table_name":"suffix1",
        >>>        "joined_table":"suffix2",
        >>>        "third_table":"suffix3"
        >>>    },
        >>>    select_columns= {
        >>>        "table_name":[ "column","names"],
        >>>        "joined_table":["joined_colum"]
        >>>    },
        >>>    filter_in_dict= {
        >>>        "table_name":{
        >>>            "column_name":[included,values]
        >>>        }
        >>>    },
        >>>    filter_out_dict= {
        >>>        "table_name":{
        >>>            "column_name":[excluded,values]
        >>>        }
        >>>    },
        >>>    filter_equal_dict"={
        >>>        "table_name":{
        >>>            "column_name":value
        >>>        },
        >>>    filter_greater_dict"={
        >>>        "table_name":{
        >>>            "column_name":value
        >>>        },
        >>>    filter_less_dict"={
        >>>        "table_name":{
        >>>            "column_name":value
        >>>        },
        >>>    filter_greater_equal_dict"={
        >>>        "table_name":{
        >>>            "column_name":value
        >>>        },
        >>>    filter_less_equal_dict"={
        >>>        "table_name":{
        >>>            "column_name":value
        >>>        },
        >>>    filter_spatial_dict"= {
        >>>        "table_name": {
        >>>        "column_name": [[min_x, min_y, min_z], [max_x, max_y, max_z]]
        >>>    }
        >>>    filter_regex_dict"= {
        >>>        "table_name": {
        >>>        "column_name": "regex_string"
        >>>     }
        """
        logging.warning(
            "Deprecation: this method is to facilitate beta testing of this feature, \
            it will likely get removed in future versions. "
        )
        timestamp = convert_timestamp(timestamp)
        return_df = True
        if datastack_name is None:
            datastack_name = self.datastack_name

        endpoint_mapping = self.default_url_mapping
        endpoint_mapping["datastack_name"] = datastack_name
        data = {}
        query_args = {}
        query_args["return_pyarrow"] = True
        query_args["arrow_format"] = True
        query_args["merge_reference"] = False
        query_args["allow_missing_lookups"] = allow_missing_lookups
        query_args["allow_invalid_root_ids"] = allow_invalid_root_ids
        if random_sample:
            query_args["random_sample"] = random_sample
        data["table"] = table
        data["timestamp"] = timestamp

        url = self._endpoints["live_live_query"].format_map(endpoint_mapping)
        if joins is not None:
            data["join_tables"] = joins
        if filter_in_dict is not None:
            data["filter_in_dict"] = filter_in_dict
        if filter_out_dict is not None:
            data["filter_notin_dict"] = filter_out_dict
        if filter_equal_dict is not None:
            data["filter_equal_dict"] = filter_equal_dict
        if filter_greater_dict is not None:
            data["filter_greater_dict"] = filter_greater_dict
        if filter_less_dict is not None:
            data["filter_less_dict"] = filter_less_dict
        if filter_greater_equal_dict is not None:
            data["filter_greater_equal_dict"] = filter_greater_equal_dict
        if filter_less_equal_dict is not None:
            data["filter_less_equal_dict"] = filter_less_equal_dict
        if filter_spatial_dict is not None:
            data["filter_spatial_dict"] = filter_spatial_dict
        if filter_regex_dict is not None:
            data["filter_regex_dict"] = filter_regex_dict
        if select_columns is not None:
            data["select_columns"] = select_columns
        if offset is not None:
            data["offset"] = offset
        if limit is not None:
            assert limit > 0
            data["limit"] = limit
        if suffixes is not None:
            data["suffixes"] = suffixes
        if desired_resolution is None:
            desired_resolution = self.desired_resolution
        if self.server_version >= Version("3"):
            if desired_resolution is not None:
                data["desired_resolution"] = desired_resolution
        encoding = DEFAULT_COMPRESSION

        response = self.session.post(
            url,
            data=json.dumps(data, cls=BaseEncoder),
            headers={
                "Content-Type": "application/json",
                "Accept-Encoding": encoding,
            },
            params=query_args,
            stream=~return_df,
            verify=self.verify,
        )
        self.raise_for_status(response, log_warning=log_warning)

        with MyTimeIt("deserialize"):
            with warnings.catch_warnings():
                warnings.simplefilter(action="ignore", category=FutureWarning)
                warnings.simplefilter(action="ignore", category=DeprecationWarning)
                df = deserialize_query_response(response)
                if desired_resolution is not None:
                    if self.server_version < Version("3") or not response.headers.get(
                        "dataframe_resolution", None
                    ):
                        if len(desired_resolution) != 3:
                            raise ValueError(
                                "desired resolution needs to be of length 3, for xyz"
                            )
                        vox_res = self.get_table_metadata(
                            table_name=table,
                            datastack_name=datastack_name,
                            log_warning=False,
                        )["voxel_resolution"]
                        df = convert_position_columns(df, vox_res, desired_resolution)

            if not split_positions:
                concatenate_position_columns(df, inplace=True)

        if metadata:
            filters = {
                "inclusive": filter_in_dict,
                "exclusive": filter_out_dict,
                "equal": filter_equal_dict,
                "spatial": filter_spatial_dict,
            }
            if self.server_version < Version("3"):
                _desired_resolution = desired_resolution
            else:
                _desired_resolution = response.headers.get(
                    "dataframe_resolution", desired_resolution
                )
                filters["regex"] = filter_regex_dict
            try:
                attrs = self._assemble_attributes(
                    table,
                    join_query=False,
<<<<<<< HEAD
                    filters=filters,
=======
                    filters={
                        "inclusive": filter_in_dict,
                        "exclusive": filter_out_dict,
                        "equal": filter_equal_dict,
                        "greater": filter_greater_dict,
                        "less": filter_less_dict,
                        "greater_equal": filter_greater_equal_dict,
                        "less_equal": filter_less_equal_dict,
                        "spatial": filter_spatial_dict,
                        "regex": filter_regex_dict,
                    },
>>>>>>> 59866346
                    select_columns=select_columns,
                    offset=offset,
                    limit=limit,
                    live_query=timestamp is not None,
                    timestamp=string_format_timestamp(timestamp),
                    materialization_version=None,
                    desired_resolution=_desired_resolution,
                )
                df.attrs.update(attrs)
            except HTTPError as e:
                raise Exception(
                    e.message
                    + " Metadata could not be loaded, try with metadata=False if not needed"
                )
        return df

    @_check_version_compatibility(method_constraint=">=3.0.0")
    def get_views(self, version: Optional[int] = None, datastack_name: str = None):
        """
        Get all available views for a version

        Parameters
        ----------
        version :
            The version of the datastack to query. If None, will query the client
            `version`, which defaults to the most recent version.
        datastack_name :
            Datastack to query. If None, uses the one specified in the client.

        Returns
        -------
        list
            List of views
        """
        if datastack_name is None:
            datastack_name = self.datastack_name
        if version is None:
            version = self.version
        endpoint_mapping = self.default_url_mapping
        endpoint_mapping["datastack_name"] = datastack_name
        endpoint_mapping["version"] = version
        url = self._endpoints["get_views"].format_map(endpoint_mapping)
        response = self.session.get(url, verify=self.verify)
        self.raise_for_status(response)
        return response.json()

    @_check_version_compatibility(method_constraint=">=3.0.0")
    def get_view_metadata(
        self,
        view_name: str,
        materialization_version: Optional[int] = None,
        datastack_name: str = None,
        log_warning: bool = True,
    ):
        """Get metadata for a view

        Parameters
        ----------
        view_name :
            Name of view to query.
        materialization_version :
            The version of the datastack to query. If None, will query the client
            `version`, which defaults to the most recent version.
        log_warning :
            Whether to log warnings.

        Returns
        -------
        dict
            Metadata of view
        """
        if datastack_name is None:
            datastack_name = self.datastack_name
        if materialization_version is None:
            materialization_version = self.version

        endpoint_mapping = self.default_url_mapping
        endpoint_mapping["view_name"] = view_name
        endpoint_mapping["datastack_name"] = datastack_name
        endpoint_mapping["version"] = materialization_version

        url = self._endpoints["get_view_metadata"].format_map(endpoint_mapping)
        response = self.session.get(url, verify=self.verify)
        self.raise_for_status(response, log_warning=log_warning)
        return response.json()

    @_check_version_compatibility(method_constraint=">=3.0.0")
    def get_view_schema(
        self,
        view_name: str,
        materialization_version: Optional[int] = None,
        datastack_name: str = None,
        log_warning: bool = True,
    ):
        """Get schema for a view

        Parameters
        ----------
        view_name:
            Name of view to query.
        materialization_version:
            The version of the datastack to query. If None, will query the client
            `version`, which defaults to the most recent version.
        log_warning:
            Whether to log warnings.

        Returns
        -------
        dict
            Schema of view.
        """
        if datastack_name is None:
            datastack_name = self.datastack_name
        if materialization_version is None:
            materialization_version = self.version

        endpoint_mapping = self.default_url_mapping
        endpoint_mapping["view_name"] = view_name
        endpoint_mapping["datastack_name"] = datastack_name
        endpoint_mapping["version"] = materialization_version

        url = self._endpoints["view_schema"].format_map(endpoint_mapping)
        response = self.session.get(url, verify=self.verify)
        self.raise_for_status(response, log_warning=log_warning)
        return response.json()

    @_check_version_compatibility(method_constraint=">=3.0.0")
    def get_view_schemas(
        self,
        materialization_version: Optional[int] = None,
        datastack_name: str = None,
        log_warning: bool = True,
    ):
        """Get schema for a view

        Parameters
        ----------
        materialization_version:
            Version to query. If None, will use version set by client.
        log_warning:
            Whether to log warnings.

        Returns
        -------
        dict
            Schema of view.
        """
        if datastack_name is None:
            datastack_name = self.datastack_name
        if materialization_version is None:
            materialization_version = self.version

        endpoint_mapping = self.default_url_mapping
        endpoint_mapping["datastack_name"] = datastack_name
        endpoint_mapping["version"] = materialization_version

        url = self._endpoints["view_schemas"].format_map(endpoint_mapping)
        response = self.session.get(url, verify=self.verify)
        self.raise_for_status(response, log_warning=log_warning)
        return response.json()

<<<<<<< HEAD
    @_check_version_compatibility(method_constraint=">=3.0.0")
=======
    @_check_version_compatibility(
        kwarg_use_constraints={
            "filter_greater_dict": ">=4.34.0",
            "filter_less_dict": ">=4.34.0",
            "filter_greater_equal_dict": ">=4.34.0",
            "filter_less_equal_dict": ">=4.34.0",
        }
    )
>>>>>>> 59866346
    def query_view(
        self,
        view_name: str,
        filter_in_dict=None,
        filter_out_dict=None,
        filter_equal_dict=None,
        filter_greater_dict=None,
        filter_less_dict=None,
        filter_greater_equal_dict=None,
        filter_less_equal_dict=None,
        filter_spatial_dict=None,
        filter_regex_dict=None,
        select_columns=None,
        offset: int = None,
        limit: int = None,
        datastack_name: str = None,
        return_df: bool = True,
        split_positions: bool = False,
        materialization_version: Optional[int] = None,
        metadata: bool = True,
        merge_reference: bool = True,
        desired_resolution: Iterable = None,
        get_counts: bool = False,
        random_sample: int = None,
    ):
        """Generic query on a view

        Parameters
        ----------
        view_name : str
            View to query
        filter_in_dict : dict, optional
            Keys are column names, values are allowed entries, by default None
        filter_out_dict : dict, optional
            Keys are column names, values are not allowed entries, by default None
        filter_equal_dict : dict, optional
            Keys are column names, values are specified entry, by default None
        filter_greater_dict : dict, optional
            Keys are column names, values are exclusive upper-bound, by default None
        filter_less_dict : dict, optional
            Keys are column names, values are exclusive lower-bound, by default None
        filter_greater_equal_dict : dict, optional
            Keys are column names, values are inclusive upper-bound, by default None
        filter_less_equal_dict : dict, optional
            Keys are column names, values are inclusive lower-bound, by default None
        filter_spatial_dict : dict, optional
            Keys are column names, values are bounding boxes expressed in units of the
            voxel_resolution of this dataset. Bounding box is [[min_x, min_y,min_z],[max_x, max_y, max_z]], by default None
        filter_regex_dict : dict, optional
            Keys are column names, values are regex strings, by default None
        select_columns : list of str, optional
            Columns to select, by default None
        offset : int, optional
            Result offset to use, by default None. Will only return top K results.
        limit : int, optional
            Maximum results to return (server will set upper limit,
            see get_server_config), by default None
        datastack_name : str, optional
            Datastack to query, by default None. If None, defaults to one
            specified in client.
        return_df : bool, optional
            Whether to return as a dataframe, by default True. If False, data is
            returned as json (slower).
        split_positions : bool, optional
            Whether to break position columns into x,y,z columns, by default False.
            If False data is returned as one column with [x,y,z] array (slower)
        materialization_version : int, optional
            The version of the datastack to query. If None, will query the client
            `version`, which defaults to the most recent version.
        metadata : bool, optional
            Toggle to return metadata (default True), by default True. If True
            (and return_df is also True), return table and query metadata in the
            df.attr dictionary.
        merge_reference : bool, optional
            Toggle to automatically join reference table, by default True. If True,
            metadata will be queries and if its a reference table it will perform a
            join on the reference table to return the rows of that
        desired_resolution : Iterable[float], optional
            Desired resolution you want all spatial points returned in, by default None.
            If None, defaults to one specified in client, if that is None then points
            are returned as stored in the table and should be in the resolution
            specified in the table metadata
        get_counts : bool, optional
            Whether to get counts of the query, by default False
        random_sample : int, optional
            If given, will do a tablesample of the of the table to return that many
            annotations

        Returns
        -------
        pd.DataFrame
            A pandas dataframe of results of query
        """

        if desired_resolution is None:
            desired_resolution = self.desired_resolution
        if materialization_version is None:
            materialization_version = self.version
        if datastack_name is None:
            datastack_name = self.datastack_name

        url, data, query_args, encoding = self._format_query_components(
            datastack_name,
            materialization_version,
            [view_name],
            select_columns,
            None,
            {view_name: filter_in_dict} if filter_in_dict is not None else None,
            {view_name: filter_out_dict} if filter_out_dict is not None else None,
            {view_name: filter_equal_dict} if filter_equal_dict is not None else None,
            {view_name: filter_greater_dict}
            if filter_greater_dict is not None
            else None,
            {view_name: filter_less_dict} if filter_less_dict is not None else None,
            {view_name: filter_greater_equal_dict}
            if filter_greater_equal_dict is not None
            else None,
            {view_name: filter_less_equal_dict}
            if filter_less_equal_dict is not None
            else None,
            {view_name: filter_spatial_dict}
            if filter_spatial_dict is not None
            else None,
            {view_name: filter_regex_dict} if filter_regex_dict is not None else None,
            return_df,
            True,
            offset,
            limit,
            desired_resolution,
            use_view=True,
            random_sample=random_sample,
        )
        if get_counts:
            query_args["count"] = True
        response = self.session.post(
            url,
            data=json.dumps(data, cls=BaseEncoder),
            headers={"Content-Type": "application/json", "Accept-Encoding": encoding},
            params=query_args,
            stream=~return_df,
        )
        self.raise_for_status(response)
        if return_df:
            with warnings.catch_warnings():
                warnings.simplefilter(action="ignore", category=FutureWarning)
                warnings.simplefilter(action="ignore", category=DeprecationWarning)
                df = deserialize_query_response(response)

            if metadata:
                attrs = self._assemble_attributes(
                    [view_name],
                    is_view=True,
                    filters={
                        "inclusive": filter_in_dict,
                        "exclusive": filter_out_dict,
                        "equal": filter_equal_dict,
                        "greater": filter_greater_dict,
                        "less": filter_less_dict,
                        "greater_equal": filter_greater_equal_dict,
                        "less_equal": filter_less_equal_dict,
                        "spatial": filter_spatial_dict,
                        "regex": filter_regex_dict,
                    },
                    select_columns=select_columns,
                    offset=offset,
                    limit=limit,
                    live_query=False,
                    timestamp=None,
                    materialization_version=materialization_version,
                    desired_resolution=response.headers.get(
                        "dataframe_resolution", desired_resolution
                    ),
                    column_names=response.headers.get("column_names", None),
                )
                df.attrs.update(attrs)
            if split_positions:
                return df
            else:
                return concatenate_position_columns(df, inplace=True)
        else:
            return response.json()

    @_check_version_compatibility(method_constraint=">=3.0.0")
    def get_unique_string_values(
        self, table: str, datastack_name: Optional[str] = None
    ):
        """Get unique string values for a table

        Parameters
        ----------
        table :
            Table to query
        datastack_name :
            Datastack to query. If None, uses the one specified in the client.

        Returns
        -------
        dict[str]
            A dictionary of column names and their unique values
        """
        if datastack_name is None:
            datastack_name = self.datastack_name

        endpoint_mapping = self.default_url_mapping
        endpoint_mapping["datastack_name"] = datastack_name
        endpoint_mapping["table_name"] = table

        url = self._endpoints["unique_string_values"].format_map(endpoint_mapping)
        response = self.session.get(url, verify=self.verify)
        self.raise_for_status(response)
        return response.json()<|MERGE_RESOLUTION|>--- conflicted
+++ resolved
@@ -1277,8 +1277,6 @@
         )
         return handle_response(response)
 
-<<<<<<< HEAD
-=======
     @_check_version_compatibility(
         kwarg_use_constraints={
             "filter_greater_dict": ">=4.34.0",
@@ -1287,279 +1285,6 @@
             "filter_less_equal_dict": ">=4.34.0",
         }
     )
-    def live_live_query(
-        self,
-        table: str,
-        timestamp: datetime,
-        joins=None,
-        filter_in_dict=None,
-        filter_out_dict=None,
-        filter_equal_dict=None,
-        filter_greater_dict=None,
-        filter_less_dict=None,
-        filter_greater_equal_dict=None,
-        filter_less_equal_dict=None,
-        filter_spatial_dict=None,
-        select_columns=None,
-        offset: int = None,
-        limit: int = None,
-        datastack_name: str = None,
-        split_positions: bool = False,
-        metadata: bool = True,
-        suffixes: dict = None,
-        desired_resolution: Iterable = None,
-        allow_missing_lookups: bool = False,
-        random_sample: int = None,
-        log_warning: bool = True,
-    ):
-        """Beta method for querying cave annotation tables with rootIDs and annotations
-        at a particular timestamp.  Note: this method requires more explicit mapping of
-        filters and selection to table as its designed to test a more general endpoint
-        that should eventually support complex joins.
-
-        Parameters
-        ----------
-        table:
-            Principle table to query
-        timestamp:
-            Timestamp to query
-        joins: list of lists of str, optional
-            List of joins, where each join is a list of [table1,column1, table2, column2]
-        filter_in_dict: dict of dicts, optional
-            A dictionary with tables as keys, values are dicts with column keys and list
-            values to accept.
-        filter_out_dict: dict of dicts, optional
-            A dictionary with tables as keys, values are dicts with column keys and list
-            values to reject.
-        filter_equal_dict: dict of dicts, optional
-            A dictionary with tables as keys, values are dicts with column keys and values
-            to equate.
-        filter_greater_dict: dict of dicts, optional
-            A dictionary with tables as keys, values are dicts with column keys and values
-            as exclusive upper-bound.
-        filter_less_dict: dict of dicts, optional
-            A dictionary with tables as keys, values are dicts with column keys and values
-            as exclusive lower-bound.
-        filter_greater_equal_dict: dict of dicts, optional
-            A dictionary with tables as keys, values are dicts with column keys and values
-            as inclusive upper-bound.
-        filter_less_equal_dict: dict of dicts, optional
-            A dictionary with tables as keys, values are dicts with column keys and values
-            as inclusive lower-bound.
-        filter_spatial_dict: dict of dicts, optional
-            A dictionary with tables as keys, values are dicts with column keys and values
-            of 2x3 list of bounds.
-        select_columns: dict of lists of str, optional
-            A dictionary with tables as keys, values are lists of columns to select.
-        offset:
-            Value to offset query by.
-        limit:
-            Limit of query.
-        datastack_name:
-            Datastack to query. Defaults to set by client.
-        split_positions:
-            Whether to split positions into separate columns, True is faster.
-        metadata:
-            Whether to attach metadata to dataframe.
-        suffixes:
-            What suffixes to use on joins, keys are table_names, values are suffixes.
-        desired_resolution:
-            What resolution to convert position columns to.
-        allow_missing_lookups:
-            If there are annotations without supervoxels and root IDs yet, allow results.
-        random_sample:
-            If given, will do a table sample of the table to return that many annotations.
-        log_warning:
-            Whether to log warnings.
-
-        Returns
-        -------
-        :
-            Results of query
-
-        Examples
-        --------
-        >>> from caveclient import CAVEclient
-        >>> client = CAVEclient('minnie65_public_v117')
-        >>> live_live_query("table_name", datetime.datetime.now(datetime.timezone.utc),
-        >>>    joins=[[table_name, table_column, joined_table, joined_column],
-        >>>             [joined_table, joincol2, third_table, joincol_third]]
-        >>>    suffixes={
-        >>>        "table_name":"suffix1",
-        >>>        "joined_table":"suffix2",
-        >>>        "third_table":"suffix3"
-        >>>    },
-        >>>    select_columns= {
-        >>>        "table_name":[ "column","names"],
-        >>>        "joined_table":["joined_colum"]
-        >>>    },
-        >>>    filter_in_dict= {
-        >>>        "table_name":{
-        >>>            "column_name":[included,values]
-        >>>        }
-        >>>    },
-        >>>    filter_out_dict= {
-        >>>        "table_name":{
-        >>>            "column_name":[excluded,values]
-        >>>        }
-        >>>    },
-        >>>    filter_equal_dict"={
-        >>>        "table_name":{
-        >>>            "column_name":value
-        >>>        },
-        >>>    filter_greater_dict"={
-        >>>        "table_name":{
-        >>>            "column_name":value
-        >>>        },
-        >>>    filter_less_dict"={
-        >>>        "table_name":{
-        >>>            "column_name":value
-        >>>        },
-        >>>    filter_greater_equal_dict"={
-        >>>        "table_name":{
-        >>>            "column_name":value
-        >>>        },
-        >>>    filter_less_equal_dict"={
-        >>>        "table_name":{
-        >>>            "column_name":value
-        >>>        },
-        >>>    filter_spatial_dict"= {
-        >>>        "table_name": {
-        >>>        "column_name": [[min_x, min_y, min_z], [max_x, max_y, max_z]]
-        >>>    }
-        >>>    filter_regex_dict"= {
-        >>>        "table_name": {
-        >>>        "column_name": "regex_string"
-        >>>     }
-        """
-
-        logging.warning(
-            "Deprecation: this method is to facilitate beta testing of this feature, \
-            it will likely get removed in future versions. "
-        )
-        timestamp = convert_timestamp(timestamp)
-        return_df = True
-        if datastack_name is None:
-            datastack_name = self.datastack_name
-        if desired_resolution is None:
-            desired_resolution = self.desired_resolution
-        endpoint_mapping = self.default_url_mapping
-        endpoint_mapping["datastack_name"] = datastack_name
-        data = {}
-        query_args = {}
-        query_args["return_pyarrow"] = True
-        query_args["arrow_format"] = True
-        query_args["merge_reference"] = False
-        query_args["allow_missing_lookups"] = allow_missing_lookups
-        if random_sample:
-            query_args["random_sample"] = random_sample
-        data["table"] = table
-        data["timestamp"] = timestamp
-        url = self._endpoints["live_live_query"].format_map(endpoint_mapping)
-        if joins is not None:
-            data["join_tables"] = joins
-        if filter_in_dict is not None:
-            data["filter_in_dict"] = filter_in_dict
-        if filter_out_dict is not None:
-            data["filter_notin_dict"] = filter_out_dict
-        if filter_equal_dict is not None:
-            data["filter_equal_dict"] = filter_equal_dict
-        if filter_greater_dict is not None:
-            data["filter_greater_dict"] = filter_greater_dict
-        if filter_less_dict is not None:
-            data["filter_less_dict"] = filter_less_dict
-        if filter_greater_equal_dict is not None:
-            data["filter_greater_equal_dict"] = filter_greater_equal_dict
-        if filter_less_equal_dict is not None:
-            data["filter_less_equal_dict"] = filter_less_equal_dict
-        if filter_spatial_dict is not None:
-            data["filter_spatial_dict"] = filter_spatial_dict
-        if select_columns is not None:
-            data["select_columns"] = select_columns
-        if offset is not None:
-            data["offset"] = offset
-        if limit is not None:
-            assert limit > 0
-            data["limit"] = limit
-        if suffixes is not None:
-            data["suffixes"] = suffixes
-        encoding = DEFAULT_COMPRESSION
-
-        response = self.session.post(
-            url,
-            data=json.dumps(data, cls=BaseEncoder),
-            headers={
-                "Content-Type": "application/json",
-                "Accept-Encoding": encoding,
-            },
-            params=query_args,
-            stream=~return_df,
-            verify=self.verify,
-        )
-        self.raise_for_status(response, log_warning=log_warning)
-
-        if desired_resolution is None:
-            desired_resolution = self.desired_resolution
-
-        with MyTimeIt("deserialize"):
-            with warnings.catch_warnings():
-                warnings.simplefilter(action="ignore", category=FutureWarning)
-                warnings.simplefilter(action="ignore", category=DeprecationWarning)
-                df = deserialize_query_response(response)
-                if desired_resolution is not None:
-                    if len(desired_resolution) != 3:
-                        raise ValueError(
-                            "desired resolution needs to be of length 3, for xyz"
-                        )
-                    vox_res = self.get_table_metadata(
-                        table_name=table,
-                        datastack_name=datastack_name,
-                        log_warning=False,
-                    )["voxel_resolution"]
-                    df = convert_position_columns(df, vox_res, desired_resolution)
-            if not split_positions:
-                concatenate_position_columns(df, inplace=True)
-
-        if metadata:
-            try:
-                attrs = self._assemble_attributes(
-                    table,
-                    join_query=False,
-                    filters={
-                        "inclusive": filter_in_dict,
-                        "exclusive": filter_out_dict,
-                        "equal": filter_equal_dict,
-                        "greater": filter_greater_dict,
-                        "less": filter_less_dict,
-                        "greater_equal": filter_greater_equal_dict,
-                        "less_equal": filter_less_equal_dict,
-                        "spatial": filter_spatial_dict,
-                    },
-                    select_columns=select_columns,
-                    offset=offset,
-                    limit=limit,
-                    live_query=timestamp is not None,
-                    timestamp=string_format_timestamp(timestamp),
-                    materialization_version=None,
-                    desired_resolution=desired_resolution,
-                )
-                df.attrs.update(attrs)
-            except HTTPError as e:
-                raise Exception(
-                    e.message
-                    + " Metadata could not be loaded, try with metadata=False if not needed"
-                )
-        return df
-
-    @_check_version_compatibility(
-        kwarg_use_constraints={
-            "filter_greater_dict": ">=4.34.0",
-            "filter_less_dict": ">=4.34.0",
-            "filter_greater_equal_dict": ">=4.34.0",
-            "filter_less_equal_dict": ">=4.34.0",
-        }
-    )
->>>>>>> 59866346
     def live_query(
         self,
         table: str,
@@ -2184,15 +1909,12 @@
 
     @_check_version_compatibility(
         kwarg_use_constraints={
-<<<<<<< HEAD
             "filter_regex_dict": ">=3.0.0",
             "allow_invalid_root_ids": ">=3.0.0",
-=======
             "filter_greater_dict": ">=4.34.0",
             "filter_less_dict": ">=4.34.0",
             "filter_greater_equal_dict": ">=4.34.0",
             "filter_less_equal_dict": ">=4.34.0",
->>>>>>> 59866346
         }
     )
     def live_live_query(
@@ -2449,6 +2171,10 @@
                 "inclusive": filter_in_dict,
                 "exclusive": filter_out_dict,
                 "equal": filter_equal_dict,
+                "greater": filter_greater_dict,
+                "less": filter_less_dict,
+                "greater_equal": filter_greater_equal_dict,
+                "less_equal": filter_less_equal_dict,
                 "spatial": filter_spatial_dict,
             }
             if self.server_version < Version("3"):
@@ -2462,21 +2188,7 @@
                 attrs = self._assemble_attributes(
                     table,
                     join_query=False,
-<<<<<<< HEAD
                     filters=filters,
-=======
-                    filters={
-                        "inclusive": filter_in_dict,
-                        "exclusive": filter_out_dict,
-                        "equal": filter_equal_dict,
-                        "greater": filter_greater_dict,
-                        "less": filter_less_dict,
-                        "greater_equal": filter_greater_equal_dict,
-                        "less_equal": filter_less_equal_dict,
-                        "spatial": filter_spatial_dict,
-                        "regex": filter_regex_dict,
-                    },
->>>>>>> 59866346
                     select_columns=select_columns,
                     offset=offset,
                     limit=limit,
@@ -2638,18 +2350,15 @@
         self.raise_for_status(response, log_warning=log_warning)
         return response.json()
 
-<<<<<<< HEAD
-    @_check_version_compatibility(method_constraint=">=3.0.0")
-=======
     @_check_version_compatibility(
+        method_constraint=">=3.0.0",
         kwarg_use_constraints={
             "filter_greater_dict": ">=4.34.0",
             "filter_less_dict": ">=4.34.0",
             "filter_greater_equal_dict": ">=4.34.0",
             "filter_less_equal_dict": ">=4.34.0",
-        }
+        },
     )
->>>>>>> 59866346
     def query_view(
         self,
         view_name: str,
