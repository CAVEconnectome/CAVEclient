import itertools
import json
import logging
import re
import warnings
from datetime import datetime, timezone
<<<<<<< HEAD
from typing import Iterable, Optional, Union
=======
from typing import Iterable, Union
>>>>>>> a718caa7
from urllib.error import HTTPError

import numpy as np
import pandas as pd
import pyarrow as pa
import pytz
from cachetools import TTLCache, cached
from IPython.display import HTML

from .auth import AuthClient
from .base import (
    BaseEncoder,
    ClientBase,
    _api_endpoints,
    handle_response,
)
from .endpoints import materialization_api_versions, materialization_common
from .mytimer import MyTimeIt
from .tools.table_manager import TableManager, ViewManager

logger = logging.getLogger(__name__)

SERVER_KEY = "me_server_address"

DEFAULT_COMPRESSION = "zstd"


def deserialize_query_response(response):
    """Deserialize pyarrow responses"""
    content_type = response.headers.get("Content-Type")
    if content_type == "data.arrow":
        with pa.ipc.open_stream(response.content) as reader:
            df = reader.read_pandas()
        return df
    elif content_type == "x-application/pyarrow":
        try:
            return pa.deserialize(response.content)
        except NameError:
            (
                "Deserialization of this request requires an older version of Pyarrow (version 3 works).\
                Update Materialization Deployment or locally downgrade Pyarrow."
            )
    else:
        raise ValueError(
            f'Unknown response type: {response.headers.get("Content-Type")}'
        )


def convert_position_columns(df, given_resolution, desired_resolution):
    """function to take a dataframe with x,y,z position columns and convert
    them to the desired resolution from the given resolution

    Args:
        df (pd.DataFrame): dataframe to alter
        given_resolution (Iterable[float]): what the given resolution is
        desired_resoultion (Iterable[float]): what the desired resolution is

    Returns:
        pd.DataFrame: [description]
    """
    gr = np.array(given_resolution)
    dr = np.array(desired_resolution)
    sf = gr / dr
    posmap = {"x": 0, "y": 1, "z": 2}
    if np.all(sf == 1):
        return df
    else:
        grps = itertools.groupby(df.columns, key=lambda x: x[:-2])
        for _, g in grps:
            gl = list(g)
            t = "".join([k[-1:] for k in gl])
            if t == "xyz":
                for col in gl:
                    df[col] = df[col] * sf[posmap[col[-1]]]

    return df


def concatenate_position_columns(df, inplace=False):
    """function to take a dataframe with x,y,z position columns and replace them
    with one column per position with an xyz numpy array.  Edits occur

    Args:
        df (pd.DataFrame): dataframe to alter
        inplace (bool): whether to perform edits in place

    Returns:
        pd.DataFrame: [description]
    """
    if inplace:
        df2 = df
    else:
        df2 = df.copy()
    grps = itertools.groupby(df2.columns, key=lambda x: x[:-2])
    for base, g in grps:
        gl = list(g)
        t = "".join([k[-1:] for k in gl])
        if t == "xyz":
            df2[base] = [np.array(x) for x in df2[gl].values.tolist()]
            if inplace:
                df2.drop(gl, axis=1, inplace=inplace)
            else:
                df2 = df2.drop(gl, axis=1, inplace=inplace)
    return df2


def convert_timestamp(ts: datetime):
    if ts == "now":
        ts = datetime.now(timezone.utc)

    if isinstance(ts, datetime):
        if ts.tzinfo is None:
            return pytz.UTC.localize(dt=ts)
        else:
            return ts.astimezone(timezone.utc)
    elif isinstance(ts, float):
        return datetime.fromtimestamp(ts)
    elif ts is None:
        return pd.Timestamp.max.to_pydatetime()
    dt = datetime.strptime(ts, "%Y-%m-%dT%H:%M:%S.%f")
    return dt.replace(tzinfo=timezone.utc)


def string_format_timestamp(ts):
    if isinstance(ts, datetime):
        return datetime.strftime(ts, "%Y-%m-%dT%H:%M:%S.%f")
    else:
        return ts


<<<<<<< HEAD
class MaterializatonClientV2(ClientBase):
=======
def MaterializationClient(
    server_address,
    datastack_name=None,
    auth_client=None,
    cg_client=None,
    synapse_table=None,
    api_version="latest",
    version=None,
    verify=True,
    max_retries=None,
    pool_maxsize=None,
    pool_block=None,
    desired_resolution=None,
    over_client=None,
):
    """Factory for returning AnnotationClient

    Parameters
    ----------
    server_address : str
        server_address to use to connect to (i.e. https://minniev1.microns-daf.com)
    datastack_name : str
        Name of the datastack.
    auth_client : AuthClient or None, optional
        Authentication client to use to connect to server. If None, do not use authentication.
    api_version : str or int (default: latest)
        What version of the api to use, 0: Legacy client (i.e www.dynamicannotationframework.com)
        2: new api version, (i.e. minniev1.microns-daf.com)
        'latest': default to the most recent (current 2)
    cg_client: caveclient.chunkedgraph.ChunkedGraphClient
        chunkedgraph client for live materializations
    synapse_table: str
        default synapse table for queries
    version : default version to query
        if None will default to latest version
    desired_resolution : Iterable[float] or None, optional
        If given, should be a list or array of the desired resolution you want queries returned in
        useful for materialization queries.

    Returns
    -------
    ClientBaseWithDatastack
        List of datastack names for available datastacks on the annotation engine
    """

    if auth_client is None:
        auth_client = AuthClient()

    auth_header = auth_client.request_header
    endpoints, api_version = _api_endpoints(
        api_version,
        SERVER_KEY,
        server_address,
        materialization_common,
        materialization_api_versions,
        auth_header,
        fallback_version=2,
        verify=verify,
    )

    MatClient = client_mapping[api_version]
    return MatClient(
        server_address,
        auth_header,
        api_version,
        endpoints,
        SERVER_KEY,
        datastack_name,
        cg_client=cg_client,
        synapse_table=synapse_table,
        version=version,
        verify=verify,
        max_retries=max_retries,
        pool_maxsize=pool_maxsize,
        pool_block=pool_block,
        over_client=over_client,
        desired_resolution=desired_resolution,
    )


class MaterializationClientV2(ClientBase):
>>>>>>> a718caa7
    def __init__(
        self,
        server_address,
        auth_header,
        api_version,
        endpoints,
        server_name,
        datastack_name,
        cg_client=None,
        synapse_table=None,
        version=None,
        verify=True,
        max_retries=None,
        pool_maxsize=None,
        pool_block=None,
        over_client=None,
        desired_resolution=None,
    ):
        super(MaterializationClientV2, self).__init__(
            server_address,
            auth_header,
            api_version,
            endpoints,
            server_name,
            verify=verify,
            max_retries=max_retries,
            pool_maxsize=pool_maxsize,
            pool_block=pool_block,
            over_client=over_client,
        )
        self._datastack_name = datastack_name
        if version is None:
            version = self.most_recent_version()
        self._version = version
        if cg_client is None:
            if self.fc is not None:
                self.cg_client = self.fc.chunkedgraph
        else:
            self.cg_client = cg_client
        self.synapse_table = synapse_table
        self.desired_resolution = desired_resolution
        self._tables = None
        self._views = None

    @property
    def datastack_name(self):
        return self._datastack_name

    @property
    def version(self):
        return self._version

    @property
    def homepage(self):
        url = (
            f"{self._server_address}/materialize/views/datastack/{self._datastack_name}"
        )
        return HTML(f'<a href="{url}" target="_blank">Materialization Engine</a>')

    @version.setter
    def version(self, x):
        if int(x) in self.get_versions():
            self._version = int(x)
        else:
            raise ValueError("Version not in materialized database")

    def most_recent_version(self, datastack_name=None) -> int:
        """
        Get the most recent version of materialization for this datastack name

        Parameters
        ----------
        datastack_name : str or None, optional
            Name of the datastack, by default None.
            If None, uses the one specified in the client.
            Will be set correctly if you are using the framework_client

        Returns
        -------
        np.int
            Most recent version of materialization for this datastack name
        """

        versions = self.get_versions(datastack_name=datastack_name)
        return np.max(np.array(versions))

    def get_versions(self, datastack_name=None, expired=False):
        """Get the versions available

        Parameters
        ----------
        datastack_name : str or None, optional
            Name of the datastack, by default None.
            If None, uses the one specified in the client.
        expired : bool, optional
            Whether to include expired versions, by default False.

        Returns
        -------
        dict
            Dictionary of versions available
        """
        if datastack_name is None:
            datastack_name = self.datastack_name
        endpoint_mapping = self.default_url_mapping
        endpoint_mapping["datastack_name"] = datastack_name
        url = self._endpoints["versions"].format_map(endpoint_mapping)
        query_args = {"expired": expired}
        response = self.session.get(url, params=query_args)
        self.raise_for_status(response)
        return response.json()

    @property
    def tables(self):
        if self._tables is None:
            self._tables = TableManager(self.fc)
        return self._tables

    @property
    def views(self):
        if self._views is None:
            self._views = ViewManager(self.fc)
        return self._views

    def get_tables(self, datastack_name=None, version=None):
        """Gets a list of table names for a datastack

        Parameters
        ----------
        datastack_name : str or None, optional
            Name of the datastack, by default None.
            If None, uses the one specified in the client.
            Will be set correctly if you are using the framework_client
        version : int or None, optional
            the version to query, else get the tables in the most recent version

        Returns
        -------
        list
            List of table names
        """
        if datastack_name is None:
            datastack_name = self.datastack_name
        if version is None:
            version = self.version
        endpoint_mapping = self.default_url_mapping
        endpoint_mapping["datastack_name"] = datastack_name
        endpoint_mapping["version"] = version
        # TODO fix up latest version
        url = self._endpoints["tables"].format_map(endpoint_mapping)

        response = self.session.get(url)
        self.raise_for_status(response)
        return response.json()

    def get_annotation_count(self, table_name: str, datastack_name=None, version=None):
        if datastack_name is None:
            datastack_name = self.datastack_name
        if version is None:
            version = self.version
        endpoint_mapping = self.default_url_mapping
        endpoint_mapping["datastack_name"] = datastack_name
        endpoint_mapping["table_name"] = table_name
        endpoint_mapping["version"] = version

        url = self._endpoints["table_count"].format_map(endpoint_mapping)

        response = self.session.get(url)
        self.raise_for_status(response)
        return response.json()

    def get_version_metadata(self, version: int = None, datastack_name: str = None):
        """Get metadata about a version

        Parameters
        ----------
        version : int or None, optional
            Materialization version, by default None. If None, defaults to the value set in the client.
        datastack_name : str or None, optional
            Datastack name, by default None. If None, defaults to the value set in the client.

        Returns
        -------
        dict
            Dictionary of metadata about the version
        """
        if datastack_name is None:
            datastack_name = self.datastack_name
        if version is None:
            version = self.version

        endpoint_mapping = self.default_url_mapping
        endpoint_mapping["datastack_name"] = datastack_name
        endpoint_mapping["version"] = version
        url = self._endpoints["version_metadata"].format_map(endpoint_mapping)

        response = self.session.get(url)
        d = handle_response(response)
        d["time_stamp"] = convert_timestamp(d["time_stamp"])
        d["expires_on"] = convert_timestamp(d["expires_on"])
        return d

    def get_timestamp(self, version: int = None, datastack_name: str = None):
        """Get datetime.datetime timestamp for a materialization version.

        Parameters
        ----------
        version : int or None, optional
            Materialization version, by default None. If None, defaults to the value set in the client.
        datastack_name : str or None, optional
            Datastack name, by default None. If None, defaults to the value set in the client.

        Returns
        -------
        datetime.datetime
            Datetime when the materialization version was frozen.
        """
        meta = self.get_version_metadata(version=version, datastack_name=datastack_name)
        return convert_timestamp(meta["time_stamp"])

    @cached(cache=TTLCache(maxsize=100, ttl=60 * 60 * 12))
    def get_versions_metadata(self, datastack_name=None, expired=False):
        """Get the metadata for all the versions that are presently available and valid

        Parameters
        ----------
        datastack_name : str or None, optional
            Datastack name, by default None. If None, defaults to the value set in the client.
        expired : bool, optional
            Whether to include expired versions, by default False.

        Returns
        -------
        list[dict]
            List of metadata dictionaries
        """

        if datastack_name is None:
            datastack_name = self.datastack_name
        endpoint_mapping = self.default_url_mapping
        endpoint_mapping["datastack_name"] = datastack_name
        url = self._endpoints["versions_metadata"].format_map(endpoint_mapping)
        query_args = {"expired": expired}
        response = self.session.get(url, params=query_args)
        d = handle_response(response)
        for md in d:
            md["time_stamp"] = convert_timestamp(md["time_stamp"])
            md["expires_on"] = convert_timestamp(md["expires_on"])
        return d

    @cached(cache=TTLCache(maxsize=100, ttl=60 * 60 * 12))
    def get_table_metadata(
        self,
        table_name: str,
        datastack_name=None,
        version: int = None,
        log_warning: bool = True,
    ):
        """Get metadata about a table

        Parameters
        ----------
        table_name : str
            name of table to mark for deletion
        datastack_name : str or None, optional
            Name of the datastack_name. If None, uses the one specified in the client.
        version : int, optional
            Version to get. If None, uses the one specified in the client.
        log_warning : bool, optional
            Whether to print out warnings to the logger. Defaults to True.

        Returns
        -------
        dict
            Metadata dictionary for table
        """

        if datastack_name is None:
            datastack_name = self.datastack_name
        if version is None:
            version = self.version
        endpoint_mapping = self.default_url_mapping
        endpoint_mapping["datastack_name"] = datastack_name
        endpoint_mapping["table_name"] = table_name
        endpoint_mapping["version"] = version

        url = self._endpoints["metadata"].format_map(endpoint_mapping)

        response = self.session.get(url)
        metadata_d = handle_response(response, log_warning=log_warning)
        vx = metadata_d.pop("voxel_resolution_x", None)
        vy = metadata_d.pop("voxel_resolution_y", None)
        vz = metadata_d.pop("voxel_resolution_z", None)
        metadata_d["voxel_resolution"] = [vx, vy, vz]
        return metadata_d

    def _format_query_components(
        self,
        datastack_name,
        version,
        tables,
        select_columns,
        suffix_map,
        filter_in_dict,
        filter_out_dict,
        filter_equal_dict,
        filter_spatial_dict,
        filter_regex_dict,
        return_pyarrow,
        split_positions,
        offset,
        limit,
        desired_resolution,
        use_view=False,
        random_sample: int = None,
    ):
        endpoint_mapping = self.default_url_mapping
        endpoint_mapping["datastack_name"] = datastack_name
        endpoint_mapping["version"] = version
        data = {}
        query_args = {}
        query_args["return_pyarrow"] = return_pyarrow
        query_args["arrow_format"] = return_pyarrow
        query_args["split_positions"] = split_positions
        if random_sample:
            query_args["random_sample"] = random_sample
        if len(tables) == 1:
            if use_view:
                endpoint_mapping["view_name"] = tables[0]
                url = self._endpoints["view_query"].format_map(endpoint_mapping)
            else:
                endpoint_mapping["table_name"] = tables[0]
                url = self._endpoints["simple_query"].format_map(endpoint_mapping)
        else:
            data["tables"] = tables
            url = self._endpoints["join_query"].format_map(endpoint_mapping)

        if filter_in_dict is not None:
            data["filter_in_dict"] = filter_in_dict
        if filter_out_dict is not None:
            data["filter_notin_dict"] = filter_out_dict
        if filter_equal_dict is not None:
            data["filter_equal_dict"] = filter_equal_dict
        if filter_spatial_dict is not None:
            data["filter_spatial_dict"] = filter_spatial_dict
        if filter_regex_dict is not None:
            data["filter_regex_dict"] = filter_regex_dict
        if select_columns is not None:
            if isinstance(select_columns, list):
                data["select_columns"] = select_columns
            elif isinstance(select_columns, dict):
                data["select_column_map"] = select_columns
            else:
                raise ValueError(
                    "select columns should be a dictionary with tables as keys and values of column names in table (no suffixes)"
                )
        if offset is not None:
            data["offset"] = offset
        if suffix_map is not None:
            if isinstance(suffix_map, list):
                data["suffixes"] = suffix_map
            elif isinstance(suffix_map, dict):
                data["suffix_map"] = suffix_map
            else:
                raise ValueError(
                    "suffixes should be a dictionary with tables as keys and values as suffixes"
                )
        if limit is not None:
            assert limit > 0
            data["limit"] = limit
        if desired_resolution is not None:
            data["desired_resolution"] = desired_resolution
        if return_pyarrow:
            encoding = DEFAULT_COMPRESSION
        else:
            encoding = "gzip"

        return url, data, query_args, encoding

    def _resolve_merge_reference(
        self, merge_reference, table, datastack_name, materialization_version
    ):
        if merge_reference:
            md = self.get_table_metadata(
                table_name=table,
                datastack_name=datastack_name,
                version=materialization_version,
                log_warning=False,
            )
            if md["reference_table"] is None:
                target_table = None
            else:
                if len(md["reference_table"]) == 0:
                    target_table = None
                else:
                    target_table = md["reference_table"]
        else:
            target_table = None
        if target_table is not None:
            tables = [[table, "target_id"], [md["reference_table"], "id"]]
            if self._api_version == 2:
                suffix_map = ["", "ref"]
            elif self._api_version > 2:
                suffix_map = {table: "", md["reference_table"]: "_ref"}
        else:
            tables = [table]

            suffix_map = None
        return tables, suffix_map

    def query_table(
        self,
        table: str,
        filter_in_dict=None,
        filter_out_dict=None,
        filter_equal_dict=None,
        filter_spatial_dict=None,
        filter_regex_dict=None,
        select_columns=None,
        offset: int = None,
        limit: int = None,
        datastack_name: str = None,
        return_df: bool = True,
        split_positions: bool = False,
        materialization_version: int = None,
        timestamp: Optional[datetime] = None,
        metadata: bool = True,
        merge_reference: bool = True,
        desired_resolution: Iterable = None,
        get_counts: bool = False,
        random_sample: int = None,
    ):
        """Generic query on materialization tables

        Parameters
        ----------
        table : str
            Table to query
        filter_in_dict : dict, optional
            Keys are column names, values are allowed entries, by default None
        filter_out_dict : dict, optional
            Keys are column names, values are not allowed entries, by default None
        filter_equal_dict : dict, optional
            Keys are column names, values are specified entry, by default None
        filter_spatial_dict : dict, optional
            Keys are column names, values are bounding boxes expressed in units of the
            voxel_resolution of this dataset. Bounding box is [[min_x, min_y,min_z],[max_x, max_y, max_z]], by default None
        filter_regex_dict : dict, optional
            Keys are column names, values are regex strings, by default None
        select_columns : list of str, optional
            Columns to select, by default None
        offset : int, optional
            Result offset to use, by default None. Will only return top K results.
        limit : int, optional
            Maximum results to return (server will set upper limit,
            see get_server_config), by default None
        datastack_name : str, optional
            Datastack to query, by default None. If None, defaults to one
            specified in client.
        return_df : bool, optional
            Whether to return as a dataframe, by default True. If False, data is
            returned as json (slower).
        split_positions : bool, optional
            Whether to break position columns into x,y,z columns, by default False.
            If False data is returned as one column with [x,y,z] array (slower)
        materialization_version : int, optional
            Version to query, by default None.
            If None, defaults to one specified in client.
        timestamp : datetime.datetime, optional
            Timestamp to query, by default None. If passsed will do a live query.
            Error if also passing a materialization version
        metadata : bool, optional
            Toggle to return metadata (default True), by default True. If True
            (and return_df is also True), return table and query metadata in the
            df.attr dictionary.
        merge_reference : bool, optional
            Toggle to automatically join reference table, by default True. If True,
            metadata will be queries and if its a reference table it will perform a
            join on the reference table to return the rows of that
        desired_resolution : Iterable[float], optional
            Desired resolution you want all spatial points returned in, by default None.
            If None, defaults to one specified in client, if that is None then points
            are returned as stored in the table and should be in the resolution
            specified in the table metadata
        get_counts : bool, optional
            Whether to get counts of the query, by default False
        random_sample : int, optional
            If given, will do a tablesample of the of the table to return that many
            annotations

        Returns
        -------
        pd.DataFrame
            A pandas dataframe of results of query
        """

        if desired_resolution is None:
            desired_resolution = self.desired_resolution
        if timestamp is not None:
            if materialization_version is not None:
                raise ValueError("cannot specify timestamp and materialization version")
            else:
                return self.live_query(
                    table,
                    timestamp,
                    filter_in_dict=filter_in_dict,
                    filter_out_dict=filter_out_dict,
                    filter_equal_dict=filter_equal_dict,
                    filter_spatial_dict=filter_spatial_dict,
                    filter_regex_dict=filter_regex_dict,
                    select_columns=select_columns,
                    offset=offset,
                    limit=limit,
                    datastack_name=datastack_name,
                    split_positions=split_positions,
                    post_filter=True,
                    metadata=metadata,
                    merge_reference=merge_reference,
                    desired_resolution=desired_resolution,
                    random_sample=random_sample,
                )
        if materialization_version is None:
            materialization_version = self.version
        if datastack_name is None:
            datastack_name = self.datastack_name

        tables, suffix_map = self._resolve_merge_reference(
            merge_reference, table, datastack_name, materialization_version
        )

        url, data, query_args, encoding = self._format_query_components(
            datastack_name,
            materialization_version,
            tables,
            select_columns,
            suffix_map,
            {table: filter_in_dict} if filter_in_dict is not None else None,
            {table: filter_out_dict} if filter_out_dict is not None else None,
            {table: filter_equal_dict} if filter_equal_dict is not None else None,
            {table: filter_spatial_dict} if filter_spatial_dict is not None else None,
            {table: filter_regex_dict} if filter_regex_dict is not None else None,
            return_df,
            True,
            offset,
            limit,
            desired_resolution,
            random_sample=random_sample,
        )
        if get_counts:
            query_args["count"] = True

        headers = {"Content-Type": "application/json", "Accept-Encoding": encoding}

        response = self.session.post(
            url,
            data=json.dumps(data, cls=BaseEncoder),
            headers=headers,
            params=query_args,
            stream=~return_df,
        )
        self.raise_for_status(response)
        if return_df:
            with warnings.catch_warnings():
                warnings.simplefilter(action="ignore", category=FutureWarning)
                warnings.simplefilter(action="ignore", category=DeprecationWarning)
                df = deserialize_query_response(response)
                if desired_resolution is not None:
                    if not response.headers.get("dataframe_resolution", None):
                        if len(desired_resolution) != 3:
                            raise ValueError(
                                "desired resolution needs to be of length 3, for xyz"
                            )
                        vox_res = self.get_table_metadata(
                            table,
                            datastack_name,
                            materialization_version,
                            log_warning=False,
                        )["voxel_resolution"]
                        df = convert_position_columns(df, vox_res, desired_resolution)
            if metadata:
                attrs = self._assemble_attributes(
                    tables,
                    filters={
                        "inclusive": filter_in_dict,
                        "exclusive": filter_out_dict,
                        "equal": filter_equal_dict,
                        "spatial": filter_spatial_dict,
                        "regex": filter_regex_dict,
                    },
                    select_columns=select_columns,
                    offset=offset,
                    limit=limit,
                    live_query=timestamp is not None,
                    timestamp=string_format_timestamp(timestamp),
                    materialization_version=materialization_version,
                    desired_resolution=response.headers.get(
                        "dataframe_resolution", desired_resolution
                    ),
                    column_names=response.headers.get("column_names", None),
                )
                df.attrs.update(attrs)
            if split_positions:
                return df
            else:
                return concatenate_position_columns(df, inplace=True)
        else:
            return response.json()

    def join_query(
        self,
        tables,
        filter_in_dict=None,
        filter_out_dict=None,
        filter_equal_dict=None,
        filter_spatial_dict=None,
        filter_regex_dict=None,
        select_columns=None,
        offset: int = None,
        limit: int = None,
        suffixes: list = None,
        datastack_name: str = None,
        return_df: bool = True,
        split_positions: bool = False,
        materialization_version: int = None,
        metadata: bool = True,
        desired_resolution: Iterable = None,
        random_sample: int = None,
    ):
        """Generic query on materialization tables

        Parameters
        ----------
        tables : list of lists with length 2 or 'str'
            list of two lists: first entries are table names, second entries are the
            columns used for the join.
        filter_in_dict : dict of dicts, optional
            outer layer: keys are table names
            inner layer: keys are column names, values are allowed entries, by default None
        filter_out_dict : dict of dicts, optional
            outer layer: keys are table names
            inner layer: keys are column names, values are not allowed entries, by default None
        filter_equal_dict : dict of dicts, optional
            outer layer: keys are table names
            inner layer: keys are column names, values are specified entry, by default None
        filter_spatial_dict : dict of dicts, optional
            outer layer: keys are table names, inner layer: keys are column names.
            Values are bounding boxes as [[min_x, min_y,min_z],[max_x, max_y, max_z]],
            expressed in units of the voxel_resolution of this dataset. Defaults to None.
        filter_regex_dict : dict of dicts, optional
            outer layer: keys are table names. inner layer: keys are column names,
            values are regex strings. Defaults to None
        select_columns : dict of lists of str, optional
            keys are table names,values are the list of columns from that table.
            Defaults to None, which will select all tables.  Will be passed to server
            as select_column_maps. Passing a list will be passed as select_columns
            which is deprecated.
        offset : int, optional
            result offset to use. Defaults to None. Will only return top K results.
        limit : int, optional
            maximum results to return (server will set upper limit, see get_server_config)
        suffixes : dict, optional
            suffixes to use for duplicate columns, keys are table names, values are the suffix
        datastack_name : str, optional
            datastack to query. If None defaults to one specified in client.
        return_df : bool, optional
            whether to return as a dataframe default True, if False, data is returned
            as json (slower)
        split_positions : bool, optional
            whether to break position columns into x,y,z columns default False, if False
            data is returned as one column with [x,y,z] array (slower)
        materialization_version : int, optional
            version to query. If None defaults to one specified in client.
        metadata : bool, optional
            toggle to return metadata If True (and return_df is also True), return
            table and query metadata in the df.attr dictionary.
        desired_resolution : Iterable, optional
            What resolution to convert position columns to. Defaults to None will use
            defaults.
        random_sample : int, optional
            if given, will do a tablesample of the table to return that many annotations

        Returns
        -------
        pd.DataFrame
            a pandas dataframe of results of query
        """

        if materialization_version is None:
            materialization_version = self.version
        if datastack_name is None:
            datastack_name = self.datastack_name
        if desired_resolution is None:
            desired_resolution = self.desired_resolution
        url, data, query_args, encoding = self._format_query_components(
            datastack_name,
            materialization_version,
            tables,
            select_columns,
            suffixes,
            filter_in_dict,
            filter_out_dict,
            filter_equal_dict,
            filter_spatial_dict,
            filter_regex_dict,
            return_df,
            True,
            offset,
            limit,
            desired_resolution,
            random_sample=random_sample,
        )

        response = self.session.post(
            url,
            data=json.dumps(data, cls=BaseEncoder),
            headers={"Content-Type": "application/json", "Accept-Encoding": encoding},
            params=query_args,
            stream=~return_df,
        )
        self.raise_for_status(response)
        if return_df:
            with warnings.catch_warnings():
                warnings.simplefilter(action="ignore", category=FutureWarning)
                warnings.simplefilter(action="ignore", category=DeprecationWarning)
                df = deserialize_query_response(response)

            if metadata:
                attrs = self._assemble_attributes(
                    tables,
                    suffixes=suffixes,
                    desired_resolution=response.headers.get(
                        "dataframe_resolution", desired_resolution
                    ),
                    filters={
                        "inclusive": filter_in_dict,
                        "exclusive": filter_out_dict,
                        "equal": filter_equal_dict,
                        "spatial": filter_spatial_dict,
                        "regex": filter_regex_dict,
                    },
                    select_columns=select_columns,
                    offset=offset,
                    limit=limit,
                    live_query=False,
                    timestamp=None,
                    materialization_version=materialization_version,
                    column_names=response.headers.get("column_names", None),
                )
                df.attrs.update(attrs)
            if split_positions:
                return df
            else:
                return concatenate_position_columns(df, inplace=True)

    def map_filters(self, filters, timestamp, timestamp_past):
        """Translate a list of filter dictionaries from a point in the
        future to a point in the past

        Parameters
        ----------
        filters : list[dict]
            filter dictionaries with root_ids
        timestamp : datetime.datetime
            timestamp to query
        timestamp_past : datetime.datetime
            timestamp to query from

        Returns
        -------
        list[dict]
            filter dictionaries with past root_ids
        dict
            mapping of future root_ids to past root_ids
        """
        timestamp = convert_timestamp(timestamp)
        timestamp_past = convert_timestamp(timestamp_past)

        new_filters = []
        root_ids = []
        for filter_dict in filters:
            if filter_dict is not None:
                for col, val in filter_dict.items():
                    if col.endswith("root_id"):
                        if not isinstance(val, (Iterable, np.ndarray)):
                            root_ids.append([val])
                        else:
                            root_ids.append(val)

        # if there are no root_ids then we can safely return now
        if len(root_ids) == 0:
            return filters, {}
        root_ids = np.unique(np.concatenate(root_ids))

        filter_timed_end = self.cg_client.is_latest_roots(root_ids, timestamp=timestamp)
        filter_timed_start = self.cg_client.get_root_timestamps(root_ids) < timestamp
        filter_timestamp = np.logical_and(filter_timed_start, filter_timed_end)
        if not np.all(filter_timestamp):
            roots_too_old = root_ids[~filter_timed_end]
            roots_too_recent = root_ids[~filter_timed_start]

            if len(roots_too_old) > 0:
                too_old_str = f"{roots_too_old} are expired, "
            else:
                too_old_str = ""
            if len(roots_too_recent) > 0:
                too_recent_str = f"{roots_too_recent} are too recent, "
            else:
                too_recent_str = ""

            raise ValueError(
                f"Timestamp incompatible with IDs: {too_old_str}{too_recent_str} use chunkedgraph client to find valid ID(s)"
            )

        id_mapping = self.cg_client.get_past_ids(
            root_ids, timestamp_past=timestamp_past, timestamp_future=timestamp
        )
        for filter_dict in filters:
            if filter_dict is None:
                new_filters.append(filter_dict)
            else:
                new_dict = {}
                for col, root_ids in filter_dict.items():
                    if col.endswith("root_id"):
                        if not isinstance(root_ids, (Iterable, np.ndarray)):
                            new_dict[col] = id_mapping["past_id_map"][root_ids]
                        else:
                            new_dict[col] = np.concatenate(
                                [id_mapping["past_id_map"][v] for v in root_ids]
                            )
                    else:
                        new_dict[col] = root_ids
                new_filters.append(new_dict)
        return new_filters, id_mapping["future_id_map"]

    def _update_rootids(self, df: pd.DataFrame, timestamp: datetime, future_map: dict):
        # post process the dataframe to update all the root_ids columns
        # with the most up to date get roots
        if len(future_map) == 0:
            future_map = None

        if future_map is not None:
            # pyarrow can make dataframes read only. Copying resets that.
            df = df.copy()

        sv_columns = [c for c in df.columns if c.endswith("supervoxel_id")]
        with MyTimeIt("is_latest_roots"):
            all_root_ids = np.empty(0, dtype=np.int64)

            # go through the columns and collect all the root_ids to check
            # to see if they need updating
            for sv_col in sv_columns:
                root_id_col = sv_col[: -len("supervoxel_id")] + "root_id"
                # use the future map to update rootIDs
                if future_map is not None:
                    df[root_id_col].replace(future_map, inplace=True)
                all_root_ids = np.append(all_root_ids, df[root_id_col].values.copy())

            uniq_root_ids = np.unique(all_root_ids)

            del all_root_ids
            uniq_root_ids = uniq_root_ids[uniq_root_ids != 0]
            # logging.info(f"uniq_root_ids {uniq_root_ids}")

            is_latest_root = self.cg_client.is_latest_roots(
                uniq_root_ids, timestamp=timestamp
            )
            latest_root_ids = uniq_root_ids[is_latest_root]
            latest_root_ids = np.concatenate([[0], latest_root_ids])

            # go through the columns and collect all the supervoxel ids to update
            all_svids = np.empty(0, dtype=np.int64)
            all_is_latest = []
            all_svid_lengths = []
            for sv_col in sv_columns:
                with MyTimeIt(f"find svids {sv_col}"):
                    root_id_col = sv_col[: -len("supervoxel_id")] + "root_id"
                    svids = df[sv_col].values
                    root_ids = df[root_id_col]
                    is_latest_root = np.isin(root_ids, latest_root_ids)
                    all_is_latest.append(is_latest_root)
                    n_svids = len(svids[~is_latest_root])
                    all_svid_lengths.append(n_svids)
                    logger.info(f"{sv_col} has {n_svids} to update")
                    all_svids = np.append(all_svids, svids[~is_latest_root])
        logger.info(f"num zero svids: {np.sum(all_svids==0)}")
        logger.info(f"all_svids dtype {all_svids.dtype}")
        logger.info(f"all_svid_lengths {all_svid_lengths}")
        with MyTimeIt("get_roots"):
            # find the up to date root_ids for those supervoxels
            updated_root_ids = self.cg_client.get_roots(all_svids, timestamp=timestamp)
            del all_svids

        # loop through the columns again replacing the root ids with their updated
        # supervoxelids
        k = 0
        for is_latest_root, n_svids, sv_col in zip(
            all_is_latest, all_svid_lengths, sv_columns
        ):
            with MyTimeIt(f"replace_roots {sv_col}"):
                root_id_col = sv_col[: -len("supervoxel_id")] + "root_id"
                root_ids = df[root_id_col].values.copy()

                uroot_id = updated_root_ids[k : k + n_svids]
                k += n_svids
                root_ids[~is_latest_root] = uroot_id
                # ran into an isssue with pyarrow producing read only columns
                df[root_id_col] = None
                df[root_id_col] = root_ids

        return df

    def ingest_annotation_table(
        self,
        table_name: str,
        datastack_name: str = None,
    ):
        """Trigger supervoxel lookup and root ID lookup of new annotations in a table.

        Parameters
        ----------
        table_name : str
            Table to trigger
        datastack_name : str, optional
            Datastack to trigger it. Defaults to what is set in client.

        Returns
        -------
        dict
            Status code of response from server
        """
        if datastack_name is None:
            datastack_name = self.datastack_name

        endpoint_mapping = self.default_url_mapping
        endpoint_mapping["datastack_name"] = datastack_name
        endpoint_mapping["table_name"] = table_name
        url = self._endpoints["ingest_annotation_table"].format_map(endpoint_mapping)
        response = self.session.post(url)
        return handle_response(response)

    def lookup_supervoxel_ids(
        self,
        table_name: str,
        annotation_ids: list = None,
        datastack_name: str = None,
    ) -> dict:
        """Trigger supervoxel lookups of new annotations in a table.


        Parameters
        ----------
        table_name : str
            Table to trigger
        annotation_ids : list, optional
            List of annotation ids to lookup. Default is None, which will trigger
            lookup of entire table.
        datastack_name : str, optional
            Datastack to trigger it. Defaults to what is set in client.

        Returns
        -------
        dict
            Status code of response from server
        """
        if datastack_name is None:
            datastack_name = self.datastack_name

        if annotation_ids is not None:
            data = {"annotation_ids": annotation_ids}
        else:
            data = {}
        endpoint_mapping = self.default_url_mapping
        endpoint_mapping["datastack_name"] = datastack_name
        endpoint_mapping["table_name"] = table_name
        url = self._endpoints["lookup_supervoxel_ids"].format_map(endpoint_mapping)
        response = self.session.post(
            url,
            data=json.dumps(data, cls=BaseEncoder),
            headers={
                "Content-Type": "application/json",
                "Accept-Encoding": "",
            },
        )
        return handle_response(response)

    def live_live_query(
        self,
        table: str,
        timestamp: datetime,
        joins=None,
        filter_in_dict=None,
        filter_out_dict=None,
        filter_equal_dict=None,
        filter_spatial_dict=None,
        select_columns=None,
        offset: int = None,
        limit: int = None,
        datastack_name: str = None,
        split_positions: bool = False,
        metadata: bool = True,
        suffixes: dict = None,
        desired_resolution: Iterable = None,
        allow_missing_lookups: bool = False,
        random_sample: int = None,
    ):
        """Beta method for querying cave annotation tables with rootIDs and annotations
        at a particular timestamp.  Note: this method requires more explicit mapping of
        filters and selection to table as its designed to test a more general endpoint
        that should eventually support complex joins.

        Parameters
        ----------
        table:
            Principle table to query
        timestamp:
            Timestamp to query
        joins: list of lists of str, optional
            List of joins, where each join is a list of [table1,column1, table2, column2]
        filter_in_dict: dict of dicts, optional
            A dictionary with tables as keys, values are dicts with column keys and list
            values to accept.
        filter_out_dict: dict of dicts, optional
            A dictionary with tables as keys, values are dicts with column keys and list
            values to reject.
        filter_equal_dict: dict of dicts, optional
            A dictionary with tables as keys, values are dicts with column keys and values
            to equate.
        filter_spatial_dict: dict of dicts, optional
            A dictionary with tables as keys, values are dicts with column keys and values
            of 2x3 list of bounds.
        select_columns: dict of lists of str, optional
            A dictionary with tables as keys, values are lists of columns to select.
        offset:
            Value to offset query by.
        limit:
            Limit of query.
        datastack_name:
            Datastack to query. Defaults to set by client.
        split_positions:
            Whether to split positions into separate columns, True is faster.
        metadata:
            Whether to attach metadata to dataframe.
        suffixes:
            What suffixes to use on joins, keys are table_names, values are suffixes.
        desired_resolution:
            What resolution to convert position columns to.
        allow_missing_lookups:
            If there are annotations without supervoxels and root IDs yet, allow results.
        random_sample:
            If given, will do a table sample of the table to return that many annotations.

        Returns
        -------
        :
            Results of query

        Examples
        --------
        >>> from caveclient import CAVEclient
        >>> client = CAVEclient('minnie65_public_v117')
        >>> live_live_query("table_name", datetime.datetime.now(datetime.timezone.utc),
        >>>    joins=[[table_name, table_column, joined_table, joined_column],
        >>>             [joined_table, joincol2, third_table, joincol_third]]
        >>>    suffixes={
        >>>        "table_name":"suffix1",
        >>>        "joined_table":"suffix2",
        >>>        "third_table":"suffix3"
        >>>    },
        >>>    select_columns= {
        >>>        "table_name":[ "column","names"],
        >>>        "joined_table":["joined_colum"]
        >>>    },
        >>>    filter_in_dict= {
        >>>        "table_name":{
        >>>            "column_name":[included,values]
        >>>        }
        >>>    },
        >>>    filter_out_dict= {
        >>>        "table_name":{
        >>>            "column_name":[excluded,values]
        >>>        }
        >>>    },
        >>>    filter_equal_dict"={
        >>>        "table_name":{
        >>>            "column_name":value
        >>>        },
        >>>    filter_spatial_dict"= {
        >>>        "table_name": {
        >>>        "column_name": [[min_x, min_y, min_z], [max_x, max_y, max_z]]
        >>>    }
        >>>    filter_regex_dict"= {
        >>>        "table_name": {
        >>>        "column_name": "regex_string"
        >>>     }
        """

        logging.warning(
            "Deprecation: this method is to facilitate beta testing of this feature, \
            it will likely get removed in future versions. "
        )
        timestamp = convert_timestamp(timestamp)
        return_df = True
        if datastack_name is None:
            datastack_name = self.datastack_name
        if desired_resolution is None:
            desired_resolution = self.desired_resolution
        endpoint_mapping = self.default_url_mapping
        endpoint_mapping["datastack_name"] = datastack_name
        data = {}
        query_args = {}
        query_args["return_pyarrow"] = True
        query_args["arrow_format"] = True
        query_args["merge_reference"] = False
        query_args["allow_missing_lookups"] = allow_missing_lookups
        if random_sample:
            query_args["random_sample"] = random_sample
        data["table"] = table
        data["timestamp"] = timestamp
        url = self._endpoints["live_live_query"].format_map(endpoint_mapping)
        if joins is not None:
            data["join_tables"] = joins
        if filter_in_dict is not None:
            data["filter_in_dict"] = filter_in_dict
        if filter_out_dict is not None:
            data["filter_notin_dict"] = filter_out_dict
        if filter_equal_dict is not None:
            data["filter_equal_dict"] = filter_equal_dict
        if filter_spatial_dict is not None:
            data["filter_spatial_dict"] = filter_spatial_dict
        if select_columns is not None:
            data["select_columns"] = select_columns
        if offset is not None:
            data["offset"] = offset
        if limit is not None:
            assert limit > 0
            data["limit"] = limit
        if suffixes is not None:
            data["suffixes"] = suffixes
        encoding = DEFAULT_COMPRESSION

        response = self.session.post(
            url,
            data=json.dumps(data, cls=BaseEncoder),
            headers={
                "Content-Type": "application/json",
                "Accept-Encoding": encoding,
            },
            params=query_args,
            stream=~return_df,
            verify=self.verify,
        )
        self.raise_for_status(response)

        if desired_resolution is None:
            desired_resolution = self.desired_resolution

        with MyTimeIt("deserialize"):
            with warnings.catch_warnings():
                warnings.simplefilter(action="ignore", category=FutureWarning)
                warnings.simplefilter(action="ignore", category=DeprecationWarning)
                df = deserialize_query_response(response)
                if desired_resolution is not None:
                    if len(desired_resolution) != 3:
                        raise ValueError(
                            "desired resolution needs to be of length 3, for xyz"
                        )
                    vox_res = self.get_table_metadata(
                        table_name=table,
                        datastack_name=datastack_name,
                        log_warning=False,
                    )["voxel_resolution"]
                    df = convert_position_columns(df, vox_res, desired_resolution)
            if not split_positions:
                concatenate_position_columns(df, inplace=True)

        if metadata:
            try:
                attrs = self._assemble_attributes(
                    table,
                    join_query=False,
                    filters={
                        "inclusive": filter_in_dict,
                        "exclusive": filter_out_dict,
                        "equal": filter_equal_dict,
                        "spatial": filter_spatial_dict,
                    },
                    select_columns=select_columns,
                    offset=offset,
                    limit=limit,
                    live_query=timestamp is not None,
                    timestamp=string_format_timestamp(timestamp),
                    materialization_version=None,
                    desired_resolution=desired_resolution,
                )
                df.attrs.update(attrs)
            except HTTPError as e:
                raise Exception(
                    e.message
                    + " Metadata could not be loaded, try with metadata=False if not needed"
                )
        return df

    def live_query(
        self,
        table: str,
        timestamp: datetime,
        filter_in_dict=None,
        filter_out_dict=None,
        filter_equal_dict=None,
        filter_spatial_dict=None,
        filter_regex_dict=None,
        select_columns=None,
        offset: int = None,
        limit: int = None,
        datastack_name: str = None,
        split_positions: bool = False,
        post_filter: bool = True,
        metadata: bool = True,
        merge_reference: bool = True,
        desired_resolution: Iterable = None,
        random_sample: int = None,
    ):
        """Generic query on materialization tables

        Parameters
        ----------
        table : str
            Table to query
        timestamp : datetime.datetime
            Time to materialize (in utc). Pass
            datetime.datetime.now(datetime.timezone.utc) for present time.
        filter_in_dict : dict, optional
            Keys are column names, values are allowed entries.
        filter_out_dict : dict, optional
            Keys are column names, values are not allowed entries.
        filter_equal_dict : dict, optional
            Keys are column names, values are specified entry.
        filter_spatial_dict : dict, optional
            Keys are column names, values are bounding boxes expressed in units of the
            voxel_resolution of this dataset. Bounding box is
            [[min_x, min_y,min_z],[max_x, max_y, max_z]].
        filter_regex_dict : dict, optional
            Keys are column names, values are regex strings.
        select_columns : list of str, optional
            Columns to select.
        offset : int, optional
            Offset in query result.
        limit : int, optional
            Maximum results to return (server will set upper limit, see get_server_config).
        datastack_name : str, optional
            Datastack to query. If None, defaults to one specified in client.
        split_positions : bool, optional
            Whether to break position columns into x,y,z columns. If False data is
            returned as one column with [x,y,z] array (slower).
        post_filter : bool, optional
            Whether to filter down the result based upon the filters specified. If False,
            it will return the query with present root_ids in the root_id columns, but the
            rows will reflect the filters translated into their past IDs. So if, for example,
            a cell had a false merger split off since the last materialization, those
            annotations on that incorrect portion of the cell will be included if this is
            False, but will be filtered down if this is True.
        metadata : bool, optional
            Toggle to return metadata. If True (and return_df is also True), return table
            and query metadata in the df.attr dictionary.
        merge_reference : bool, optional
            Toggle to automatically join reference table. If True, metadata will be queries
            and if its a reference table it will perform a join on the reference table to
            return the rows of that table.
        desired_resolution : Iterable, optional
            Desired resolution you want all spatial points returned in. If None, defaults to
            one specified in client, if that is None then points are returned as stored in
            the table and should be in the resolution specified in the table metadata.
        random_sample : int, optional
            If given, will do a tablesample of the table to return that many annotations.

        Returns
        -------
        pd.DataFrame
            A pandas dataframe of results of query
        """

        timestamp = convert_timestamp(timestamp)
        return_df = True
        if self.cg_client is None:
            raise ValueError("You must have a cg_client to run live_query")

        if datastack_name is None:
            datastack_name = self.datastack_name
        if desired_resolution is None:
            desired_resolution = self.desired_resolution
        with MyTimeIt("find_mat_version"):
            # we want to find the most recent materialization
            # in which the timestamp given is in the future
            mds = self.get_versions_metadata()
            materialization_version = None
            # make sure the materialization's are increasing in ID/time
            for md in sorted(mds, key=lambda x: x["id"]):
                ts = md["time_stamp"]
                if timestamp >= ts:
                    materialization_version = md["version"]
                    if timestamp == ts:
                        # If timestamp equality to a version, use the standard query_table.
                        return self.query_table(
                            table=table,
                            filter_in_dict=filter_in_dict,
                            filter_out_dict=filter_out_dict,
                            filter_equal_dict=filter_equal_dict,
                            filter_spatial_dict=filter_spatial_dict,
                            filter_regex_dict=filter_regex_dict,
                            select_columns=select_columns,
                            offset=offset,
                            limit=limit,
                            datastack_name=datastack_name,
                            split_positions=split_positions,
                            materialization_version=materialization_version,
                            metadata=metadata,
                            merge_reference=merge_reference,
                            desired_resolution=desired_resolution,
                            return_df=True,
                            random_sample=random_sample,
                        )
                    else:
                        timestamp_start = ts
            # if none of the available versions are before
            # this timestamp, then we cannot support the query
            if materialization_version is None:
                raise (
                    ValueError(
                        """The timestamp you passed is not recent enough
                for the materialization versions that are available"""
                    )
                )

        # first we want to translate all these filters into the IDss at the
        # most recent materialization
        with MyTimeIt("map_filters"):
            past_filters, future_map = self.map_filters(
                [filter_in_dict, filter_out_dict, filter_equal_dict],
                timestamp,
                timestamp_start,
            )
            past_filter_in_dict, past_filter_out_dict, past_equal_dict = past_filters
            if past_equal_dict is not None:
                # when doing a filter equal in the past
                # we translate it to a filter_in, as 1 ID might
                # be multiple IDs in the past.
                # so we want to update the filter_in dict
                cols = [col for col in past_equal_dict.keys()]
                for col in cols:
                    if col.endswith("root_id"):
                        if past_filter_in_dict is None:
                            past_filter_in_dict = {}
                        past_filter_in_dict[col] = past_equal_dict.pop(col)
                if len(past_equal_dict) == 0:
                    past_equal_dict = None

        tables, suffix_map = self._resolve_merge_reference(
            merge_reference, table, datastack_name, materialization_version
        )
        with MyTimeIt("package query"):
            url, data, query_args, encoding = self._format_query_components(
                datastack_name,
                materialization_version,
                tables,
                select_columns,
                suffix_map,
                {table: past_filter_in_dict}
                if past_filter_in_dict is not None
                else None,
                {table: past_filter_out_dict}
                if past_filter_out_dict is not None
                else None,
                {table: past_equal_dict} if past_equal_dict is not None else None,
                {table: filter_spatial_dict}
                if filter_spatial_dict is not None
                else None,
                {table: filter_regex_dict} if filter_regex_dict is not None else None,
                True,
                True,
                offset,
                limit,
                desired_resolution,
                random_sample=random_sample,
            )
            logger.debug(f"query_args: {query_args}")
            logger.debug(f"query data: {data}")
        with MyTimeIt("query materialize"):
            response = self.session.post(
                url,
                data=json.dumps(data, cls=BaseEncoder),
                headers={
                    "Content-Type": "application/json",
                    "Accept-Encoding": encoding,
                },
                params=query_args,
                stream=~return_df,
                verify=self.verify,
            )
            self.raise_for_status(response)

        if desired_resolution is None:
            desired_resolution = self.desired_resolution

        with MyTimeIt("deserialize"):
            with warnings.catch_warnings():
                warnings.simplefilter(action="ignore", category=FutureWarning)
                warnings.simplefilter(action="ignore", category=DeprecationWarning)
                df = deserialize_query_response(response)
                if desired_resolution is not None:
                    if not response.headers.get("dataframe_resolution", None):
                        if len(desired_resolution) != 3:
                            raise ValueError(
                                "desired resolution needs to be of length 3, for xyz"
                            )
                        vox_res = self.get_table_metadata(
                            table,
                            datastack_name,
                            materialization_version,
                            log_warning=False,
                        )["voxel_resolution"]
                        df = convert_position_columns(df, vox_res, desired_resolution)
            if not split_positions:
                concatenate_position_columns(df, inplace=True)
        # post process the dataframe to update all the root_ids columns
        # with the most up to date get roots
        df = self._update_rootids(df, timestamp, future_map)

        # apply the original filters to remove rows
        # from this result which are not relevant
        if post_filter:
            with MyTimeIt("post_filter"):
                if filter_in_dict is not None:
                    for col, val in filter_in_dict.items():
                        df = df[df[col].isin(val)]
                if filter_out_dict is not None:
                    for col, val in filter_out_dict.items():
                        df = df[~df[col].isin(val)]
                if filter_equal_dict is not None:
                    for col, val in filter_equal_dict.items():
                        df = df[df[col] == val]
        if metadata:
            attrs = self._assemble_attributes(
                table,
                join_query=False,
                filters={
                    "inclusive": filter_in_dict,
                    "exclusive": filter_out_dict,
                    "equal": filter_equal_dict,
                    "spatial": filter_spatial_dict,
                    "regex": filter_regex_dict,
                },
                select_columns=select_columns,
                offset=offset,
                limit=limit,
                live_query=timestamp is not None,
                timestamp=string_format_timestamp(timestamp),
                materialization_version=None,
                desired_resolution=response.headers.get(
                    "dataframe_resolution", desired_resolution
                ),
            )
            df.attrs.update(attrs)

        return df

    def synapse_query(
        self,
        pre_ids: Union[int, Iterable, np.ndarray] = None,
        post_ids: Union[int, Iterable, np.ndarray] = None,
        bounding_box: Optional[Union[list, np.ndarray]] = None,
        bounding_box_column: str = "post_pt_position",
        timestamp: datetime = None,
        remove_autapses: bool = True,
        include_zeros: bool = True,
        limit: int = None,
        offset: int = None,
        split_positions: bool = False,
        desired_resolution: Iterable[float] = None,
        materialization_version: int = None,
        synapse_table: str = None,
        datastack_name: str = None,
        metadata: bool = True,
    ) -> pd.DataFrame:
        """Convenience method for querying synapses.

        Will use the synapse table
        specified in the info service by default. It will also remove autapses by
        default. NOTE: This is not designed to allow querying of the entire synapse table.
        A query with no filters will return only a limited number of rows (configured
        by the server) and will do so in a non-deterministic fashion. Please contact
        your dataset administrator if you want access to the entire table.

        Parameters
        ----------
        pre_ids:
            Pre-synaptic cell(s) to query.
        post_ids:
            Post-synaptic cell(s) to query.
        bounding_box:
            [[min_x, min_y, min_z],[max_x, max_y, max_z]] bounding box to filter
            synapse locations. Expressed in units of the voxel_resolution of this dataset.
        bounding_box_column:
            Which synapse location column to filter by.
        timestamp:
            Timestamp to query. If passed recalculate query at timestamp, do not pass
            with materialization_version.
        remove_autapses:
            Whether to remove autapses from query results.
        include_zeros:
            Whether to include synapses to/from id=0 (out of segmentation).
        limit:
            Number of synapses to limit. Server-side limit still applies.
        offset:
            Number of synapses to offset query.
        split_positions:
            Whether to split positions into separate columns, True is faster.
        desired_resolution:
            List or array of the desired resolution you want queries returned in
            useful for materialization queries.
        materialization_version:
            Version to query. If passed, do not pass timestamp. Defaults to
            `self.materialization_version` if not specified.
        metadata:
            Whether to attach metadata to dataframe in the df.attr dictionary.

        Returns
        -------
        :
            Results of query.
        """
        filter_in_dict = {}
        filter_equal_dict = {}
        filter_out_dict = None
        filter_equal_dict = {}
        filter_spatial_dict = None
        if synapse_table is None:
            if self.synapse_table is None:
                raise ValueError(
                    "Must define synapse table in class init or pass to method"
                )
            synapse_table = self.synapse_table

        if not include_zeros:
            filter_out_dict = {"pre_pt_root_id": [0], "post_pt_root_id": [0]}

        if pre_ids is not None:
            if isinstance(pre_ids, (Iterable, np.ndarray)):
                filter_in_dict["pre_pt_root_id"] = pre_ids
            else:
                filter_equal_dict["pre_pt_root_id"] = pre_ids

        if post_ids is not None:
            if isinstance(post_ids, (Iterable, np.ndarray)):
                filter_in_dict["post_pt_root_id"] = post_ids
            else:
                filter_equal_dict["post_pt_root_id"] = post_ids
        if bounding_box is not None:
            filter_spatial_dict = {bounding_box_column: bounding_box}

        df = self.query_table(
            synapse_table,
            filter_in_dict=filter_in_dict,
            filter_out_dict=filter_out_dict,
            filter_equal_dict=filter_equal_dict,
            filter_spatial_dict=filter_spatial_dict,
            offset=offset,
            limit=limit,
            split_positions=split_positions,
            desired_resolution=desired_resolution,
            materialization_version=materialization_version,
            timestamp=timestamp,
            datastack_name=datastack_name,
            metadata=metadata,
            merge_reference=False,
        )

        if metadata:
            df.attrs["remove_autapses"] = remove_autapses

        if remove_autapses:
            return df.query("pre_pt_root_id!=post_pt_root_id")
        else:
            return df

    def _assemble_attributes(
        self, tables, suffixes=None, desired_resolution=None, is_view=False, **kwargs
    ):
        if isinstance(tables, str):
            tables = [tables]
        if isinstance(desired_resolution, str):
            desired_resolution = np.array(
                [float(r) for r in desired_resolution.split(", ")]
            )
        join_query = len(tables) > 1
        materialization_version = kwargs.get("materialization_version", None)
        attrs = {
            "datastack_name": self.datastack_name,
        }
        if not join_query:
            attrs["join_query"] = False

            if is_view:
                meta = self.get_view_metadata(
                    tables[0],
                    log_warning=False,
                    materialization_version=materialization_version,
                )
            else:
                try:
                    meta = self.get_table_metadata(
                        tables[0], log_warning=False, version=materialization_version
                    )
                except HTTPError:
                    meta = self.fc.annotation.get_table_metadata(tables[0])

            for k, v in meta.items():
                if re.match("^table", k):
                    attrs[k] = v
                else:
                    attrs[f"table_{k}"] = v
            if desired_resolution is None:
                attrs["dataframe_resolution"] = attrs["table_voxel_resolution"]
            else:
                attrs["dataframe_resolution"] = desired_resolution
        else:
            attrs["join_query"] = True
            attrs["tables"] = {}
            table_attrs = attrs["tables"]
            if suffixes is None:
                suffixes = ["_x", "_y"]
            for (tname, jcol), s in zip(tables, suffixes):
                table_attrs[tname] = {}
                try:
                    meta = self.get_table_metadata(tname, log_warning=False)
                except HTTPError:
                    meta = self.fc.annotation.get_table_metadata(tname)
                for k, v in meta.items():
                    if re.match("^table", k):
                        table_attrs[tname][k] = v
                    else:
                        table_attrs[tname][f"table_{k}"] = v
                table_attrs[tname]["join_column"] = jcol
                table_attrs[tname]["suffix"] = s

            if desired_resolution is None:
                res = []
                for tn in attrs["tables"]:
                    res.append(attrs["tables"][tn]["table_voxel_resolution"])
                if np.atleast_2d(np.unique(np.array(res), axis=0)).shape[0] == 1:
                    attrs["dataframe_resolution"] = res[0]
                else:
                    attrs["dataframe_resolution"] = "mixed_resolutions"
            else:
                attrs["dataframe_resolution"] = desired_resolution

        attrs.update(kwargs)
        return attrs


class MaterializationClientV3(MaterializationClientV2):
    def __init__(self, *args, **kwargs):
        super(MaterializationClientV3, self).__init__(*args, **kwargs)

    @cached(cache=TTLCache(maxsize=100, ttl=60 * 60 * 12))
    def get_tables_metadata(
        self,
        datastack_name=None,
        version: int = None,
        log_warning: bool = True,
    ) -> dict:
        """Get metadata about tables

        Parameters
        ----------
        datastack_name : str or None, optional
            Name of the datastack_name. If None, uses the one specified in the client.
        version :
            Version to get. If None, uses the one specified in the client.
        log_warning :
            Whether to print out warnings to the logger. Defaults to True.

        Returns
        -------
        :
            Metadata dictionary for table
        """
        if datastack_name is None:
            datastack_name = self.datastack_name
        if version is None:
            version = self.version
        endpoint_mapping = self.default_url_mapping
        endpoint_mapping["datastack_name"] = datastack_name
        endpoint_mapping["version"] = version

        url = self._endpoints["all_tables_metadata"].format_map(endpoint_mapping)

        response = self.session.get(url)
        all_metadata = handle_response(response, log_warning=log_warning)
        for metadata_d in all_metadata:
            vx = metadata_d.pop("voxel_resolution_x", None)
            vy = metadata_d.pop("voxel_resolution_y", None)
            vz = metadata_d.pop("voxel_resolution_z", None)
            metadata_d["voxel_resolution"] = [vx, vy, vz]
        return all_metadata

    def live_live_query(
        self,
        table: str,
        timestamp: datetime,
        joins=None,
        filter_in_dict=None,
        filter_out_dict=None,
        filter_equal_dict=None,
        filter_spatial_dict=None,
        filter_regex_dict=None,
        select_columns=None,
        offset: int = None,
        limit: int = None,
        datastack_name: str = None,
        split_positions: bool = False,
        metadata: bool = True,
        suffixes: dict = None,
        desired_resolution: Iterable = None,
        allow_missing_lookups: bool = False,
        allow_invalid_root_ids: bool = False,
        random_sample: int = None,
    ):
        """Beta method for querying cave annotation tables with root IDs and annotations
        at a particular timestamp.  Note: this method requires more explicit mapping of
        filters and selection to table as its designed to test a more general endpoint
        that should eventually support complex joins.

        Parameters
        ----------
        table:
            Principle table to query
        timestamp:
            Timestamp to query
        joins: list of lists of str, optional
            List of joins, where each join is a list of [table1,column1, table2, column2]
        filter_in_dict: dict of dicts, optional
            A dictionary with tables as keys, values are dicts with column keys and list
            values to accept.
        filter_out_dict: dict of dicts, optional
            A dictionary with tables as keys, values are dicts with column keys and list
            values to reject.
        filter_equal_dict: dict of dicts, optional
            A dictionary with tables as keys, values are dicts with column keys and values
            to equate.
        filter_spatial_dict: dict of dicts, optional
            A dictionary with tables as keys, values are dicts with column keys and values
            of 2x3 list of bounds.
        filter_regex_dict: dict of dicts, optional
            A dictionary with tables as keys, values are dicts with column keys and values
            of regex strings.
        select_columns: dict of lists of str, optional
            A dictionary with tables as keys, values are lists of columns to select.
        offset:
            Value to offset query by.
        limit:
            Limit of query.
        datastack_name:
            Datastack to query. Defaults to set by client.
        split_positions:
            Whether to split positions into separate columns, True is faster.
        metadata:
            Whether to attach metadata to dataframe.
        suffixes:
            What suffixes to use on joins, keys are table_names, values are suffixes.
        desired_resolution:
            What resolution to convert position columns to.
        allow_missing_lookups:
            If there are annotations without supervoxels and root IDs yet, allow results.
        allow_invalid_root_ids:
            If True, ignore root ids not valid at the given timestamp, otherwise raise
            an error.
        random_sample:
            If given, will do a table sample of the table to return that many annotations.

        Returns
        -------
        :
            Results of query

        Examples
        --------
        >>> from caveclient import CAVEclient
        >>> client = CAVEclient('minnie65_public_v117')
        >>> live_live_query("table_name", datetime.datetime.now(datetime.timezone.utc),
        >>>    joins=[[table_name, table_column, joined_table, joined_column],
        >>>             [joined_table, joincol2, third_table, joincol_third]]
        >>>    suffixes={
        >>>        "table_name":"suffix1",
        >>>        "joined_table":"suffix2",
        >>>        "third_table":"suffix3"
        >>>    },
        >>>    select_columns= {
        >>>        "table_name":[ "column","names"],
        >>>        "joined_table":["joined_colum"]
        >>>    },
        >>>    filter_in_dict= {
        >>>        "table_name":{
        >>>            "column_name":[included,values]
        >>>        }
        >>>    },
        >>>    filter_out_dict= {
        >>>        "table_name":{
        >>>            "column_name":[excluded,values]
        >>>        }
        >>>    },
        >>>    filter_equal_dict"={
        >>>        "table_name":{
        >>>            "column_name":value
        >>>        },
        >>>    filter_spatial_dict"= {
        >>>        "table_name": {
        >>>        "column_name": [[min_x, min_y, min_z], [max_x, max_y, max_z]]
        >>>    }
        >>>    filter_regex_dict"= {
        >>>        "table_name": {
        >>>        "column_name": "regex_string"
        >>>     }
        """

        logging.warning(
            "Deprecation: this method is to facilitate beta testing of this feature, \
it will likely get removed in future versions. "
        )
        timestamp = convert_timestamp(timestamp)
        return_df = True
        if datastack_name is None:
            datastack_name = self.datastack_name

        endpoint_mapping = self.default_url_mapping
        endpoint_mapping["datastack_name"] = datastack_name
        data = {}
        query_args = {}
        query_args["return_pyarrow"] = True
        query_args["arrow_format"] = True
        query_args["merge_reference"] = False
        query_args["allow_missing_lookups"] = allow_missing_lookups
        query_args["allow_invalid_root_ids"] = allow_invalid_root_ids
        if random_sample:
            query_args["random_sample"] = random_sample
        data["table"] = table
        data["timestamp"] = timestamp

        url = self._endpoints["live_live_query"].format_map(endpoint_mapping)
        if joins is not None:
            data["join_tables"] = joins
        if filter_in_dict is not None:
            data["filter_in_dict"] = filter_in_dict
        if filter_out_dict is not None:
            data["filter_notin_dict"] = filter_out_dict
        if filter_equal_dict is not None:
            data["filter_equal_dict"] = filter_equal_dict
        if filter_spatial_dict is not None:
            data["filter_spatial_dict"] = filter_spatial_dict
        if filter_regex_dict is not None:
            data["filter_regex_dict"] = filter_regex_dict
        if select_columns is not None:
            data["select_columns"] = select_columns
        if offset is not None:
            data["offset"] = offset
        if limit is not None:
            assert limit > 0
            data["limit"] = limit
        if suffixes is not None:
            data["suffixes"] = suffixes
        if desired_resolution is None:
            desired_resolution = self.desired_resolution
        if desired_resolution is not None:
            data["desired_resolution"] = desired_resolution
        encoding = DEFAULT_COMPRESSION

        response = self.session.post(
            url,
            data=json.dumps(data, cls=BaseEncoder),
            headers={
                "Content-Type": "application/json",
                "Accept-Encoding": encoding,
            },
            params=query_args,
            stream=~return_df,
            verify=self.verify,
        )
        self.raise_for_status(response)

        with MyTimeIt("deserialize"):
            with warnings.catch_warnings():
                warnings.simplefilter(action="ignore", category=FutureWarning)
                warnings.simplefilter(action="ignore", category=DeprecationWarning)
                df = deserialize_query_response(response)
                if desired_resolution is not None:
                    if not response.headers.get("dataframe_resolution", None):
                        if len(desired_resolution) != 3:
                            raise ValueError(
                                "desired resolution needs to be of length 3, for xyz"
                            )
                        vox_res = self.get_table_metadata(
                            table,
                            datastack_name,
                            log_warning=False,
                        )["voxel_resolution"]
                        df = convert_position_columns(df, vox_res, desired_resolution)

            if not split_positions:
                concatenate_position_columns(df, inplace=True)

        if metadata:
            try:
                attrs = self._assemble_attributes(
                    table,
                    join_query=False,
                    filters={
                        "inclusive": filter_in_dict,
                        "exclusive": filter_out_dict,
                        "equal": filter_equal_dict,
                        "spatial": filter_spatial_dict,
                        "regex": filter_regex_dict,
                    },
                    select_columns=select_columns,
                    offset=offset,
                    limit=limit,
                    live_query=timestamp is not None,
                    timestamp=string_format_timestamp(timestamp),
                    materialization_version=None,
                    desired_resolution=response.headers.get(
                        "dataframe_resolution", desired_resolution
                    ),
                )
                df.attrs.update(attrs)
            except HTTPError as e:
                raise Exception(
                    e.message
                    + " Metadata could not be loaded, try with metadata=False if not needed"
                )
        return df

    def get_views(self, version: int = None, datastack_name: str = None):
        """
        Get all available views for a version

        Parameters
        ----------
        version :
            Version to query. If None, uses the one specified in the client.
        datastack_name :
            Datastack to query. If None, uses the one specified in the client.

        Returns
        -------
        list
            List of views
        """
        if datastack_name is None:
            datastack_name = self.datastack_name
        if version is None:
            version = self.version
        endpoint_mapping = self.default_url_mapping
        endpoint_mapping["datastack_name"] = datastack_name
        endpoint_mapping["version"] = version
        url = self._endpoints["get_views"].format_map(endpoint_mapping)
        response = self.session.get(url, verify=self.verify)
        self.raise_for_status(response)
        return response.json()

    def get_view_metadata(
        self,
        view_name: str,
        materialization_version: int = None,
        datastack_name: str = None,
        log_warning: bool = True,
    ):
        """Get metadata for a view

        Parameters
        ----------
        view_name :
            Name of view to query.
        materialization_version :
            Version to query. If None, will use version set by client.
        log_warning :
            Whether to log warnings.

        Returns
        -------
        dict
            Metadata of view
        """
        if datastack_name is None:
            datastack_name = self.datastack_name
        if materialization_version is None:
            materialization_version = self.version

        endpoint_mapping = self.default_url_mapping
        endpoint_mapping["view_name"] = view_name
        endpoint_mapping["datastack_name"] = datastack_name
        endpoint_mapping["version"] = materialization_version

        url = self._endpoints["get_view_metadata"].format_map(endpoint_mapping)
        response = self.session.get(url, verify=self.verify)
        self.raise_for_status(response, log_warning=log_warning)
        return response.json()

    def get_view_schema(
        self,
        view_name: str,
        materialization_version: int = None,
        datastack_name: str = None,
        log_warning: bool = True,
    ):
        """Get schema for a view

        Parameters
        ----------
        view_name:
            Name of view to query.
        materialization_version:
            Version to query. If None, will use version set by client.
        log_warning:
            Whether to log warnings.

        Returns
        -------
        dict
            Schema of view.
        """
        if datastack_name is None:
            datastack_name = self.datastack_name
        if materialization_version is None:
            materialization_version = self.version

        endpoint_mapping = self.default_url_mapping
        endpoint_mapping["view_name"] = view_name
        endpoint_mapping["datastack_name"] = datastack_name
        endpoint_mapping["version"] = materialization_version

        url = self._endpoints["view_schema"].format_map(endpoint_mapping)
        response = self.session.get(url, verify=self.verify)
        self.raise_for_status(response, log_warning=log_warning)
        return response.json()

    def get_view_schemas(
        self,
        materialization_version: int = None,
        datastack_name: str = None,
        log_warning: bool = True,
    ):
        """Get schema for a view

        Parameters
        ----------
        materialization_version:
            Version to query. If None, will use version set by client.
        log_warning:
            Whether to log warnings.

        Returns
        -------
        dict
            Schema of view.
        """
        if datastack_name is None:
            datastack_name = self.datastack_name
        if materialization_version is None:
            materialization_version = self.version

        endpoint_mapping = self.default_url_mapping
        endpoint_mapping["datastack_name"] = datastack_name
        endpoint_mapping["version"] = materialization_version

        url = self._endpoints["view_schemas"].format_map(endpoint_mapping)
        response = self.session.get(url, verify=self.verify)
        self.raise_for_status(response, log_warning=log_warning)
        return response.json()

    def query_view(
        self,
        view_name: str,
        filter_in_dict=None,
        filter_out_dict=None,
        filter_equal_dict=None,
        filter_spatial_dict=None,
        filter_regex_dict=None,
        select_columns=None,
        offset: int = None,
        limit: int = None,
        datastack_name: str = None,
        return_df: bool = True,
        split_positions: bool = False,
        materialization_version: int = None,
        metadata: bool = True,
        merge_reference: bool = True,
        desired_resolution: Iterable = None,
        get_counts: bool = False,
        random_sample: int = None,
    ):
        """Generic query on a view

        Parameters
        ----------
        view_name : str
            View to query
        filter_in_dict : dict, optional
            Keys are column names, values are allowed entries, by default None
        filter_out_dict : dict, optional
            Keys are column names, values are not allowed entries, by default None
        filter_equal_dict : dict, optional
            Keys are column names, values are specified entry, by default None
        filter_spatial_dict : dict, optional
            Keys are column names, values are bounding boxes expressed in units of the
            voxel_resolution of this dataset. Bounding box is [[min_x, min_y,min_z],[max_x, max_y, max_z]], by default None
        filter_regex_dict : dict, optional
            Keys are column names, values are regex strings, by default None
        select_columns : list of str, optional
            Columns to select, by default None
        offset : int, optional
            Result offset to use, by default None. Will only return top K results.
        limit : int, optional
            Maximum results to return (server will set upper limit,
            see get_server_config), by default None
        datastack_name : str, optional
            Datastack to query, by default None. If None, defaults to one
            specified in client.
        return_df : bool, optional
            Whether to return as a dataframe, by default True. If False, data is
            returned as json (slower).
        split_positions : bool, optional
            Whether to break position columns into x,y,z columns, by default False.
            If False data is returned as one column with [x,y,z] array (slower)
        materialization_version : int, optional
            Version to query, by default None.
            If None, defaults to one specified in client.
        metadata : bool, optional
            Toggle to return metadata (default True), by default True. If True
            (and return_df is also True), return table and query metadata in the
            df.attr dictionary.
        merge_reference : bool, optional
            Toggle to automatically join reference table, by default True. If True,
            metadata will be queries and if its a reference table it will perform a
            join on the reference table to return the rows of that
        desired_resolution : Iterable[float], optional
            Desired resolution you want all spatial points returned in, by default None.
            If None, defaults to one specified in client, if that is None then points
            are returned as stored in the table and should be in the resolution
            specified in the table metadata
        get_counts : bool, optional
            Whether to get counts of the query, by default False
        random_sample : int, optional
            If given, will do a tablesample of the of the table to return that many
            annotations

        Returns
        -------
        pd.DataFrame
            A pandas dataframe of results of query
        """

        if desired_resolution is None:
            desired_resolution = self.desired_resolution
        if materialization_version is None:
            materialization_version = self.version
        if datastack_name is None:
            datastack_name = self.datastack_name

        url, data, query_args, encoding = self._format_query_components(
            datastack_name,
            materialization_version,
            [view_name],
            select_columns,
            None,
            {view_name: filter_in_dict} if filter_in_dict is not None else None,
            {view_name: filter_out_dict} if filter_out_dict is not None else None,
            {view_name: filter_equal_dict} if filter_equal_dict is not None else None,
            {view_name: filter_spatial_dict}
            if filter_spatial_dict is not None
            else None,
            {view_name: filter_regex_dict} if filter_regex_dict is not None else None,
            return_df,
            True,
            offset,
            limit,
            desired_resolution,
            use_view=True,
            random_sample=random_sample,
        )
        if get_counts:
            query_args["count"] = True
        response = self.session.post(
            url,
            data=json.dumps(data, cls=BaseEncoder),
            headers={"Content-Type": "application/json", "Accept-Encoding": encoding},
            params=query_args,
            stream=~return_df,
        )
        self.raise_for_status(response)
        if return_df:
            with warnings.catch_warnings():
                warnings.simplefilter(action="ignore", category=FutureWarning)
                warnings.simplefilter(action="ignore", category=DeprecationWarning)
                df = deserialize_query_response(response)

            if metadata:
                attrs = self._assemble_attributes(
                    [view_name],
                    is_view=True,
                    filters={
                        "inclusive": filter_in_dict,
                        "exclusive": filter_out_dict,
                        "equal": filter_equal_dict,
                        "spatial": filter_spatial_dict,
                        "regex": filter_regex_dict,
                    },
                    select_columns=select_columns,
                    offset=offset,
                    limit=limit,
                    live_query=False,
                    timestamp=None,
                    materialization_version=materialization_version,
                    desired_resolution=response.headers.get(
                        "dataframe_resolution", desired_resolution
                    ),
                    column_names=response.headers.get("column_names", None),
                )
                df.attrs.update(attrs)
            if split_positions:
                return df
            else:
                return concatenate_position_columns(df, inplace=True)
        else:
            return response.json()

    def get_unique_string_values(
        self, table: str, datastack_name: Optional[str] = None
    ):
        """Get unique string values for a table

        Parameters
        ----------
        table :
            Table to query
        datastack_name :
            Datastack to query. If None, uses the one specified in the client.

        Returns
        -------
        dict[str]
            A dictionary of column names and their unique values
        """
        if datastack_name is None:
            datastack_name = self.datastack_name

        endpoint_mapping = self.default_url_mapping
        endpoint_mapping["datastack_name"] = datastack_name
        endpoint_mapping["table_name"] = table

        url = self._endpoints["unique_string_values"].format_map(endpoint_mapping)
        response = self.session.get(url, verify=self.verify)
        self.raise_for_status(response)
        return response.json()


# included for historical reasons, there was a typo in the class name
MaterializatonClientV2 = MaterializationClientV2

MaterializatonClientV3 = MaterializationClientV3

client_mapping = {
<<<<<<< HEAD
    2: MaterializatonClientV2,
    3: MaterializatonClientV3,
    "latest": MaterializatonClientV2,
}

MaterializationClientType = Union[MaterializatonClientV2, MaterializatonClientV3]


def MaterializationClient(
    server_address,
    datastack_name=None,
    auth_client=None,
    cg_client=None,
    synapse_table=None,
    api_version="latest",
    version=None,
    verify=True,
    max_retries=None,
    pool_maxsize=None,
    pool_block=None,
    desired_resolution=None,
    over_client=None,
) -> MaterializationClientType:
    """Factory for returning AnnotationClient

    Parameters
    ----------
    server_address : str
        server_address to use to connect to (i.e. https://minniev1.microns-daf.com)
    datastack_name : str
        Name of the datastack.
    auth_client : AuthClient or None, optional
        Authentication client to use to connect to server. If None, do not use authentication.
    api_version : str or int (default: latest)
        What version of the api to use, 0: Legacy client (i.e www.dynamicannotationframework.com)
        2: new api version, (i.e. minniev1.microns-daf.com)
        'latest': default to the most recent (current 2)
    cg_client: caveclient.chunkedgraph.ChunkedGraphClient
        chunkedgraph client for live materializations
    synapse_table: str
        default synapse table for queries
    version : default version to query
        if None will default to latest version
    desired_resolution : Iterable[float] or None, optional
        If given, should be a list or array of the desired resolution you want queries returned in
        useful for materialization queries.

    Returns
    -------
    ClientBaseWithDatastack
        List of datastack names for available datastacks on the annotation engine
    """

    if auth_client is None:
        auth_client = AuthClient()

    auth_header = auth_client.request_header
    endpoints, api_version = _api_endpoints(
        api_version,
        SERVER_KEY,
        server_address,
        materialization_common,
        materialization_api_versions,
        auth_header,
        fallback_version=2,
        verify=verify,
    )

    MatClient = client_mapping[api_version]
    return MatClient(
        server_address,
        auth_header,
        api_version,
        endpoints,
        SERVER_KEY,
        datastack_name,
        cg_client=cg_client,
        synapse_table=synapse_table,
        version=version,
        verify=verify,
        max_retries=max_retries,
        pool_maxsize=pool_maxsize,
        pool_block=pool_block,
        over_client=over_client,
        desired_resolution=desired_resolution,
    )
=======
    2: MaterializationClientV2,
    3: MaterializationClientV3,
    "latest": MaterializationClientV2,
}
>>>>>>> a718caa7
<|MERGE_RESOLUTION|>--- conflicted
+++ resolved
@@ -4,11 +4,7 @@
 import re
 import warnings
 from datetime import datetime, timezone
-<<<<<<< HEAD
 from typing import Iterable, Optional, Union
-=======
-from typing import Iterable, Union
->>>>>>> a718caa7
 from urllib.error import HTTPError
 
 import numpy as np
@@ -139,9 +135,6 @@
         return ts
 
 
-<<<<<<< HEAD
-class MaterializatonClientV2(ClientBase):
-=======
 def MaterializationClient(
     server_address,
     datastack_name=None,
@@ -156,7 +149,7 @@
     pool_block=None,
     desired_resolution=None,
     over_client=None,
-):
+) -> MaterializationClientType:
     """Factory for returning AnnotationClient
 
     Parameters
@@ -223,7 +216,6 @@
 
 
 class MaterializationClientV2(ClientBase):
->>>>>>> a718caa7
     def __init__(
         self,
         server_address,
@@ -2493,96 +2485,9 @@
 MaterializatonClientV3 = MaterializationClientV3
 
 client_mapping = {
-<<<<<<< HEAD
-    2: MaterializatonClientV2,
-    3: MaterializatonClientV3,
-    "latest": MaterializatonClientV2,
-}
-
-MaterializationClientType = Union[MaterializatonClientV2, MaterializatonClientV3]
-
-
-def MaterializationClient(
-    server_address,
-    datastack_name=None,
-    auth_client=None,
-    cg_client=None,
-    synapse_table=None,
-    api_version="latest",
-    version=None,
-    verify=True,
-    max_retries=None,
-    pool_maxsize=None,
-    pool_block=None,
-    desired_resolution=None,
-    over_client=None,
-) -> MaterializationClientType:
-    """Factory for returning AnnotationClient
-
-    Parameters
-    ----------
-    server_address : str
-        server_address to use to connect to (i.e. https://minniev1.microns-daf.com)
-    datastack_name : str
-        Name of the datastack.
-    auth_client : AuthClient or None, optional
-        Authentication client to use to connect to server. If None, do not use authentication.
-    api_version : str or int (default: latest)
-        What version of the api to use, 0: Legacy client (i.e www.dynamicannotationframework.com)
-        2: new api version, (i.e. minniev1.microns-daf.com)
-        'latest': default to the most recent (current 2)
-    cg_client: caveclient.chunkedgraph.ChunkedGraphClient
-        chunkedgraph client for live materializations
-    synapse_table: str
-        default synapse table for queries
-    version : default version to query
-        if None will default to latest version
-    desired_resolution : Iterable[float] or None, optional
-        If given, should be a list or array of the desired resolution you want queries returned in
-        useful for materialization queries.
-
-    Returns
-    -------
-    ClientBaseWithDatastack
-        List of datastack names for available datastacks on the annotation engine
-    """
-
-    if auth_client is None:
-        auth_client = AuthClient()
-
-    auth_header = auth_client.request_header
-    endpoints, api_version = _api_endpoints(
-        api_version,
-        SERVER_KEY,
-        server_address,
-        materialization_common,
-        materialization_api_versions,
-        auth_header,
-        fallback_version=2,
-        verify=verify,
-    )
-
-    MatClient = client_mapping[api_version]
-    return MatClient(
-        server_address,
-        auth_header,
-        api_version,
-        endpoints,
-        SERVER_KEY,
-        datastack_name,
-        cg_client=cg_client,
-        synapse_table=synapse_table,
-        version=version,
-        verify=verify,
-        max_retries=max_retries,
-        pool_maxsize=pool_maxsize,
-        pool_block=pool_block,
-        over_client=over_client,
-        desired_resolution=desired_resolution,
-    )
-=======
     2: MaterializationClientV2,
     3: MaterializationClientV3,
     "latest": MaterializationClientV2,
 }
->>>>>>> a718caa7
+
+MaterializationClientType = Union[MaterializatonClientV2, MaterializatonClientV3]