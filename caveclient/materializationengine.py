--- conflicted
+++ resolved
@@ -1266,7 +1266,6 @@
         else:
             return df
 
-<<<<<<< HEAD
     def trigger_annotation_ingestion(self, table_name: str, datastack_name=None):
         """triggers the ingestion of new annotations (supervoxel and root id lookups)
 
@@ -1285,15 +1284,12 @@
         response = self.session.post(url)
         return handle_response(response, as_json=False)
 
-    def _assemble_attributes(self, tables, join_query, suffixes=None, **kwargs):
-=======
     def _assemble_attributes(self, tables, suffixes=None, desired_resolution=None, **kwargs):
         if isinstance(tables, str):
             tables = [tables]
 
         join_query = len(tables) > 1
 
->>>>>>> 2ed82337
         attrs = {
             "datastack_name": self.datastack_name,
         }
