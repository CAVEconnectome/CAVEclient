--- conflicted
+++ resolved
@@ -1024,8 +1024,6 @@
         response = self.session.post(url)
         return handle_response(response)
 
-<<<<<<< HEAD
-=======
     def lookup_supervoxel_ids(
         self,
         table_name: str,
@@ -1243,7 +1241,6 @@
                 )
         return df
 
->>>>>>> ca975c34
     def live_query(
         self,
         table: str,
