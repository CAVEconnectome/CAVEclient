{
 "cells": [
  {
   "cell_type": "markdown",
   "metadata": {},
   "source": [
    "# The FrameworkClient\n",
    "\n",
    "The FrameworkClient is a client side library to allow easy interaction with the services within CAVE (connectome annotation versioning engine, also known as Dynamic Annotation Framework), eg. the annotations, stateserver. The github repository is public:\n",
    "https://github.com/seung-lab/AnnotationFrameworkClient\n",
    "\n",
    "The library can be installed directly from the github repository or from the prebuilt versions using pip:\n",
    "```\n",
    "pip install annotationframeworkclient\n",
    "```\n",
    "\n",
    "\n",
    "## Tutorials\n",
    "\n",
    "This tutorial mainly covers the interactions with the materialized annotation tables. More information and better explanations of the other functionalities of the client can be found in the following tutorial. Please be advised that depending on your permission level you may not be able to execute all queries in this tutorial with the preset parameters as it was written with defaults for iarpa's microns project:\n",
    "https://github.com/seung-lab/AnnotationFrameworkClient/blob/master/FrameworkClientExamples.ipynb\n",
    "\n",
    "\n",
    "## Authentication & Authorization\n",
    "\n",
    "If this is your first time to interact with any part of CAVE, chances are you need to setup your local credentials for your FlyWire account first. Please follow the section \"Setting up your credentials\" at the beginning of the tutorial above to do so.\n",
    "\n",
    "You will need to have access to the FlyWire's production dataset to retrieve annotations. Otherwise you will see\n",
    "\n",
    "```HTTPError: 403 Client Error: FORBIDDEN for url```\n",
    "\n",
    "errors upon querying the materialization server."
   ]
  },
  {
   "cell_type": "markdown",
   "metadata": {},
   "source": [
    "## Initialize FrameworkClient\n",
    "\n",
    "The FrameworkClient is instantiated with a datastack name. A datastack is a set of segmentation, and annotation tables and lives within an aligned volume (the coordinate space). FlyWire's main datastack is `flywire_fafb_production`, the aligned volume is `fafb_seung_alignment_v0` (v14.1). For convenience, there are other defaults set on the datastack level."
   ]
  },
  {
   "cell_type": "code",
   "execution_count": 2,
   "metadata": {},
   "outputs": [],
   "source": [
    "import numpy as np\n",
    "import datetime\n",
    "from annotationframeworkclient import FrameworkClient"
   ]
  },
  {
   "cell_type": "code",
   "execution_count": 3,
   "metadata": {},
   "outputs": [],
   "source": [
    "datastack_name = \"flywire_fafb_production\"\n",
    "client = FrameworkClient(datastack_name)"
   ]
  },
  {
   "cell_type": "markdown",
   "metadata": {},
   "source": [
    "## Annotation tables\n",
    "\n",
    "Annotations are represented by points in space and parameters (such as size, type). At specific timepoints, annotations are combined with the (proofread) segmentation to create a materialized version of the annotation table. The AnnotationEngine (`client.annotation`) owns the raw annotations and the Materialization Service (`client.materialize`) owns the materialized versions of these tables. \n",
    "\n",
    "To check what annotation tables are visible to you run"
   ]
  },
  {
   "cell_type": "code",
   "execution_count": 4,
   "metadata": {},
   "outputs": [
    {
     "name": "stdout",
     "output_type": "stream",
     "text": [
      "https://prod.flywire-daf.com/annotation/api/v2/aligned_volume/fafb_seung_alignment_v0/table\n"
     ]
    },
    {
     "data": {
      "text/plain": [
       "['synapses_nt_v1']"
      ]
     },
     "execution_count": 4,
     "metadata": {},
     "output_type": "execute_result"
    }
   ],
   "source": [
    "client.annotation.get_tables()"
   ]
  },
  {
   "cell_type": "markdown",
   "metadata": {},
   "source": [
    "Every table has metadata associated with it which includes information about the owner/creator, a description and a schema that annotations in this table follow. Please review the metadata of any table you might use in the future before using it as it might contain instructions and restrictions for its usage and how to credit it's creators. For instance, the (v1) synapse table (`synapses_nt_v1`) includes an extensive description on all its columns, credits people that created it, contains instructions for citing this resource among others:"
   ]
  },
  {
   "cell_type": "code",
   "execution_count": 5,
   "metadata": {},
   "outputs": [
    {
     "name": "stdout",
     "output_type": "stream",
     "text": [
      "FlyWire synapse description\r\n",
      "Synapse version: 20191211\r\n",
      "NT version: 20201223\r\n",
      "\r\n",
      "Synapses in this table consist of a pre- and a postsynaptic point (in nm), confidence scores, and neurotransmitter information. \r\n",
      "The synapses were predicted by Buhmann et al [1] for the v14 alignment of the FAFB dataset. The FlyWire team remapped these synapses into the v14.1 space used by FlyWire with an accuracy of <64nm (therefore, this is a potential source of error). This version of the Buhmann et al. synapses was trained on the initial training set from the calyx and performance varies across brain areas accordingly.\r\n",
      "Buhmann et al. assigned two scores to their synapses representing different measurements of confidence. The “connection_score” column contains the scores assigned by them during prediction (higher is more confident) and “cleft_score” contains the scores acquired by Buhmann et al. by using the synapse segmentation from Heinrich et al. [2] (higher is more confident). For the latter, Buhmann et al. found the highest value in Heinrich et al.’s segmentation along the line between the pre- and postsynaptic point for each synapse. This represents an individual assessment of the validity of each synapse because Buhmann et al. found synapses without using the segmentation by Heinrich et al.. Buhmann et al. suggested using the product of both scores, others found that the “cleft_score” alone with a threshold of 50-100 to be a good filter. We suggest validating analyses with various thresholds.\r\n",
      "Some synapses were (falsely) annotated multiple times. We found that most of these can be fixed by merging synapses between the same partners that are <150nm apart on the presynaptic side. The threshold might vary for different cell types and again we suggest validating analyses with various thresholds.\r\n",
      "Eckstein et al. [3] developed a classifier to predict probabilities for each of six neurotransmitters for each synapse (sum to 1, Dopamine (DA), Acetylcholine (ACh), Glutamate (Glut), Octopamine (OCT), Serotonin (SER), Gabaergic (GABA)). Davi Bock, Gregory Jefferis and Eric Perlman contributed infrastructure to run their classifier on all synapses from Buhmann et al. . For some synapses (<20k) no neurotransmitter information could be acquired. Probabilities for these have been set to all 0. Additionally, the “valid_nt” column can be used to filter these out (False=no neurotransmitter information available). Improving this classifier through the acquisition of additional ground truth is actively worked on. The classifications of ACh, GABA and Glu appear to be more robust than DA, OCT and SER in this version. Additionally, there was little training data from the optic lobe and results are more robust in the central brain. \r\n",
      "\r\n",
      "For any use of these synapses in a study, please cite Buhmann et al. [1]. For using the “cleft_score” please also cite Heinrich et al. [2]. When including the neurotransmitter information please also cite Eckstein et al. [3].\r\n",
      "\r\n",
      "The prediction and dissemination of the neurotransmitter information was supported by NIH BRAIN Initiative (grant 1RF1MH120679-01); additional work including assembling ground truth data was also supported by Wellcome trust (203261/Z/16/Z). \r\n",
      "\r\n",
      "[1] Julia Buhmann, Arlo Sheridan, Stephan Gerhard, Renate Krause, Tri Nguyen, Larissa Heinrich, Philipp Schlegel, Wei-Chung Allen Lee, Rachel Wilson, Stephan Saalfeld, Gregory Jefferis, Davi Bock, Srinivas Turaga, Matthew Cook, Jan Funke. 2019. “Automatic Detection of Synaptic Partners in a Whole-Brain Drosophila EM Dataset”. bioRxiv\r\n",
      "[2] Heinrich L., Funke J., Pape C., Nunez-Iglesias J., Saalfeld S. 2018. “Synaptic Cleft Segmentation in Non-isotropic Volume Electron Microscopy of the Complete Drosophila Brain”. MICCAI 2018. Lecture Notes in Computer Science, vol 11071. Springer\r\n",
      "[3] Nils Eckstein, Alexander S. Bates, Michelle Du, Volker Hartenstein, Gregory S.X.E. Jefferis, Jan Funke. 2020. “Neurotransmitter Classification from Electron Microscopy Images at Synaptic Sites in Drosophila”. bioRxiv\r\n",
      "\n"
     ]
    }
   ],
   "source": [
    "meta_data = client.annotation.get_table_metadata(\"synapses_nt_v1\")\n",
    "print(meta_data[\"description\"])"
   ]
  },
  {
   "cell_type": "markdown",
   "metadata": {},
   "source": [
    "The meta data contains information about the schema which ultimately determines how annotations in a table are structured. All annotations in a table follow the same schema. The synapse table follows the `fly_nt_synapse` schema:"
   ]
  },
  {
   "cell_type": "code",
   "execution_count": 6,
   "metadata": {},
   "outputs": [
    {
     "data": {
      "text/plain": [
       "'fly_nt_synapse'"
      ]
     },
     "execution_count": 6,
     "metadata": {},
     "output_type": "execute_result"
    }
   ],
   "source": [
    "meta_data[\"schema_type\"]"
   ]
  },
  {
   "cell_type": "markdown",
   "metadata": {},
   "source": [
    "## Materialized annotation tables & Queries"
   ]
  },
  {
   "cell_type": "markdown",
   "metadata": {},
   "source": [
    "```\n",
    "materialization = annotation + segmentation snapshot\n",
    "```\n",
    "\n",
    "As the segmentation and annotations change over time, we need to create snapshots of a combined view of them (materialized versions). Materialized versions of the annotation tables are (automatically) generated at a certain frequency. In addition to that, we are planning to include an option to retrieve any timestamp since the latest materialization (\"live\") but that is not available at the moment. \n",
    "\n",
    "There are usually a number of materialized versions available at the same time:"
   ]
  },
  {
   "cell_type": "code",
   "execution_count": 7,
   "metadata": {},
   "outputs": [
    {
     "data": {
      "text/plain": [
<<<<<<< HEAD
       "[56, 64, 65, 66, 67, 68]"
=======
       "[56, 64, 65, 66, 67]"
>>>>>>> 874531aa
      ]
     },
     "execution_count": 7,
     "metadata": {},
     "output_type": "execute_result"
    }
   ],
   "source": [
    "client.materialize.get_versions()"
   ]
  },
  {
   "cell_type": "markdown",
   "metadata": {},
   "source": [
    "Each version comes with meta data about the time when it was created and when it will be deleted (expired). Different tables have different lifetimes and some may be LTS versions. The exact frequency and lifetime of tables will depend on how the community is using these tables. "
   ]
  },
  {
   "cell_type": "code",
   "execution_count": 8,
   "metadata": {},
   "outputs": [
    {
     "data": {
      "text/plain": [
<<<<<<< HEAD
       "{'valid': True,\n",
       " 'expires_on': datetime.datetime(2021, 6, 10, 8, 10, 0, 177026),\n",
       " 'version': 68,\n",
       " 'id': 57,\n",
       " 'datastack': 'flywire_fafb_production',\n",
       " 'time_stamp': datetime.datetime(2021, 6, 8, 8, 10, 0, 177026)}"
=======
       "{'expires_on': datetime.datetime(2021, 6, 14, 8, 10, 0, 234862),\n",
       " 'version': 67,\n",
       " 'valid': True,\n",
       " 'datastack': 'flywire_fafb_production',\n",
       " 'time_stamp': datetime.datetime(2021, 6, 7, 8, 10, 0, 234862),\n",
       " 'id': 56}"
>>>>>>> 874531aa
      ]
     },
     "execution_count": 8,
     "metadata": {},
     "output_type": "execute_result"
    }
   ],
   "source": [
    "latest_version = max(client.materialize.get_versions())\n",
    "client.materialize.get_version_metadata(latest_version)"
   ]
  },
  {
   "cell_type": "markdown",
   "metadata": {},
   "source": [
    "Generally, specifying versions for the materialize service is optional. The latest version is used if no version is defined. \n",
    "\n",
    "Each materialization version contains a set of annotation tables. At the moment all tables are included in a materialization but in the future we might not include all tables in every materialization:"
   ]
  },
  {
   "cell_type": "code",
   "execution_count": 9,
   "metadata": {},
   "outputs": [
    {
     "data": {
      "text/plain": [
       "['synapses_nt_v1']"
      ]
     },
     "execution_count": 9,
     "metadata": {},
     "output_type": "execute_result"
    }
   ],
   "source": [
    "client.materialize.get_tables()"
   ]
  },
  {
   "cell_type": "markdown",
   "metadata": {},
   "source": [
    "### Queries"
   ]
  },
  {
   "cell_type": "markdown",
   "metadata": {},
   "source": [
    "Here, we demonstrate some queries with the synapses from Buhmann et al.. For some essential annotation types, default tables are define in the centralized info service. This way, one automatically uses the latest synapse table after an update. "
<<<<<<< HEAD
=======
   ]
  },
  {
   "cell_type": "code",
   "execution_count": 10,
   "metadata": {},
   "outputs": [
    {
     "name": "stdout",
     "output_type": "stream",
     "text": [
      "synapses_nt_v1\n"
     ]
    }
   ],
   "source": [
    "synapse_table = client.info.get_datastack_info()['synapse_table']\n",
    "print(synapse_table)"
   ]
  },
  {
   "cell_type": "markdown",
   "metadata": {},
   "source": [
    "Each table in this list is stored as a SQL table on the backend. The client allows users to query these tables through the frontend of the Materialization Service conventiently without the need for SQL specific language. The client will format the results as pandas dataframes. Queries are restricted to a size of 200k rows to not overwhelm the server. Should a query result in a larger list of rows, only the first 200k are returned. For bulk downloads (eg. for data preservation before a publication) please contact us.\n",
    "\n",
    "To demonstrate this this query would pull the entire table but will only gather 200k rows (should take <2min). A warning will be raised if the query is cut short."
>>>>>>> 874531aa
   ]
  },
  {
   "cell_type": "code",
   "execution_count": 11,
   "metadata": {},
   "outputs": [
    {
     "name": "stderr",
     "output_type": "stream",
     "text": [
<<<<<<< HEAD
      "synapses_nt_v1\n"
     ]
    }
   ],
   "source": [
    "synapse_table = client.info.get_datastack_info()['synapse_table']\n",
    "print(synapse_table)"
   ]
  },
  {
   "cell_type": "markdown",
   "metadata": {},
   "source": [
    "Each table in this list is stored as a SQL table on the backend. The client allows users to query these tables through the frontend of the Materialization Service conventiently without the need for SQL specific language. The client will format the results as pandas dataframes. Queries are restricted to a size of 200k rows to not overwhelm the server. Should a query result in a larger list of rows, only the first 200k are returned. For bulk downloads (eg. for data preservation before a publication) please contact us.\n",
    "\n",
    "To demonstrate this this query would pull the entire table but will only gather 200k rows (should take <2min). A warning will be raised if the query is cut short."
   ]
  },
  {
   "cell_type": "code",
   "execution_count": 10,
   "metadata": {},
   "outputs": [
    {
     "name": "stderr",
     "output_type": "stream",
     "text": [
=======
>>>>>>> 874531aa
      "WARNING:root:201 - \"Limited query to 200000 rows\n"
     ]
    },
    {
     "name": "stdout",
     "output_type": "stream",
     "text": [
<<<<<<< HEAD
      "CPU times: user 786 ms, sys: 202 ms, total: 987 ms\n",
      "Wall time: 7.77 s\n"
=======
      "CPU times: user 763 ms, sys: 162 ms, total: 925 ms\n",
      "Wall time: 6.88 s\n"
>>>>>>> 874531aa
     ]
    }
   ],
   "source": [
    "%%time\n",
    "\n",
    "syn_df = client.materialize.query_table(synapse_table)"
   ]
  },
  {
   "cell_type": "code",
<<<<<<< HEAD
   "execution_count": 11,
=======
   "execution_count": 12,
>>>>>>> 874531aa
   "metadata": {},
   "outputs": [
    {
     "name": "stdout",
     "output_type": "stream",
     "text": [
      "200000\n"
     ]
    }
   ],
   "source": [
    "print(len(syn_df))"
   ]
  },
  {
   "cell_type": "markdown",
   "metadata": {},
   "source": [
    "Here, we set the materialization version specifically. If the materialization version is not specified, the query defaults to the most recent version.\n",
    "\n",
    "Let's take a brief look at the columns to illustrate how the materialization extends an annotation table:"
   ]
  },
  {
   "cell_type": "code",
<<<<<<< HEAD
   "execution_count": 12,
=======
   "execution_count": 13,
>>>>>>> 874531aa
   "metadata": {},
   "outputs": [
    {
     "data": {
      "text/html": [
       "<div>\n",
       "<style scoped>\n",
       "    .dataframe tbody tr th:only-of-type {\n",
       "        vertical-align: middle;\n",
       "    }\n",
       "\n",
       "    .dataframe tbody tr th {\n",
       "        vertical-align: top;\n",
       "    }\n",
       "\n",
       "    .dataframe thead th {\n",
       "        text-align: right;\n",
       "    }\n",
       "</style>\n",
       "<table border=\"1\" class=\"dataframe\">\n",
       "  <thead>\n",
       "    <tr style=\"text-align: right;\">\n",
       "      <th></th>\n",
       "      <th>id</th>\n",
       "      <th>valid</th>\n",
       "      <th>pre_pt_supervoxel_id</th>\n",
       "      <th>pre_pt_root_id</th>\n",
       "      <th>post_pt_supervoxel_id</th>\n",
       "      <th>post_pt_root_id</th>\n",
       "      <th>connection_score</th>\n",
       "      <th>cleft_score</th>\n",
       "      <th>gaba</th>\n",
       "      <th>ach</th>\n",
       "      <th>glut</th>\n",
       "      <th>oct</th>\n",
       "      <th>ser</th>\n",
       "      <th>da</th>\n",
       "      <th>valid_nt</th>\n",
       "      <th>pre_pt_position</th>\n",
       "      <th>post_pt_position</th>\n",
       "    </tr>\n",
       "  </thead>\n",
       "  <tbody>\n",
       "    <tr>\n",
       "      <th>0</th>\n",
<<<<<<< HEAD
       "      <td>102406485</td>\n",
       "      <td>t</td>\n",
       "      <td>81559230397890019</td>\n",
       "      <td>720575940633908343</td>\n",
       "      <td>81559230397890088</td>\n",
       "      <td>720575940572044374</td>\n",
       "      <td>217.020920</td>\n",
       "      <td>122</td>\n",
       "      <td>0.001483</td>\n",
       "      <td>0.988252</td>\n",
       "      <td>1.837718e-05</td>\n",
       "      <td>0.000066</td>\n",
       "      <td>0.000337</td>\n",
       "      <td>0.009844</td>\n",
       "      <td>t</td>\n",
       "      <td>[636900, 135040, 152840]</td>\n",
       "      <td>[636832, 135124, 152880]</td>\n",
       "    </tr>\n",
       "    <tr>\n",
       "      <th>1</th>\n",
       "      <td>101781363</td>\n",
       "      <td>t</td>\n",
       "      <td>81139629272907063</td>\n",
       "      <td>720575940630969051</td>\n",
       "      <td>81139629272948248</td>\n",
       "      <td>720575940599614314</td>\n",
       "      <td>22.191496</td>\n",
       "      <td>0</td>\n",
       "      <td>0.105925</td>\n",
       "      <td>0.352661</td>\n",
       "      <td>3.122027e-01</td>\n",
       "      <td>0.000107</td>\n",
       "      <td>0.176082</td>\n",
       "      <td>0.053023</td>\n",
       "      <td>t</td>\n",
       "      <td>[613864, 292888, 152600]</td>\n",
       "      <td>[613868, 292984, 152640]</td>\n",
       "    </tr>\n",
       "    <tr>\n",
       "      <th>2</th>\n",
       "      <td>102336123</td>\n",
       "      <td>t</td>\n",
       "      <td>83251997268285653</td>\n",
       "      <td>720575940627576594</td>\n",
       "      <td>83181628524108478</td>\n",
       "      <td>720575940590270455</td>\n",
       "      <td>115.574806</td>\n",
       "      <td>57</td>\n",
       "      <td>0.005971</td>\n",
       "      <td>0.927559</td>\n",
       "      <td>7.128069e-04</td>\n",
       "      <td>0.063133</td>\n",
       "      <td>0.000020</td>\n",
       "      <td>0.002605</td>\n",
       "      <td>t</td>\n",
       "      <td>[732880, 370040, 151320]</td>\n",
       "      <td>[732752, 370080, 151320]</td>\n",
       "    </tr>\n",
       "    <tr>\n",
       "      <th>3</th>\n",
       "      <td>101781421</td>\n",
       "      <td>t</td>\n",
       "      <td>73469504877006214</td>\n",
       "      <td>720575940589372239</td>\n",
       "      <td>73469504876999566</td>\n",
       "      <td>720575940587527270</td>\n",
       "      <td>141.460388</td>\n",
       "      <td>144</td>\n",
       "      <td>0.000468</td>\n",
       "      <td>0.553068</td>\n",
       "      <td>1.522532e-08</td>\n",
       "      <td>0.000013</td>\n",
       "      <td>0.000003</td>\n",
       "      <td>0.446448</td>\n",
       "      <td>t</td>\n",
       "      <td>[166996, 294144, 151280]</td>\n",
       "      <td>[166920, 294024, 151280]</td>\n",
       "    </tr>\n",
       "    <tr>\n",
       "      <th>4</th>\n",
       "      <td>101781599</td>\n",
       "      <td>t</td>\n",
       "      <td>80998960504056992</td>\n",
       "      <td>720575940613732364</td>\n",
       "      <td>80998960504043951</td>\n",
       "      <td>720575940613732364</td>\n",
       "      <td>38.557209</td>\n",
       "      <td>37</td>\n",
       "      <td>0.674273</td>\n",
       "      <td>0.012040</td>\n",
       "      <td>2.504642e-01</td>\n",
       "      <td>0.001070</td>\n",
       "      <td>0.012926</td>\n",
       "      <td>0.049227</td>\n",
       "      <td>t</td>\n",
       "      <td>[604412, 294744, 151520]</td>\n",
       "      <td>[604364, 294860, 151520]</td>\n",
=======
       "      <td>500061</td>\n",
       "      <td>t</td>\n",
       "      <td>78606010616880715</td>\n",
       "      <td>720575940627820343</td>\n",
       "      <td>78606010616885784</td>\n",
       "      <td>720575940627820343</td>\n",
       "      <td>73.652267</td>\n",
       "      <td>0</td>\n",
       "      <td>0.061236</td>\n",
       "      <td>0.057291</td>\n",
       "      <td>1.885368e-02</td>\n",
       "      <td>0.004941</td>\n",
       "      <td>0.463699</td>\n",
       "      <td>0.393978</td>\n",
       "      <td>t</td>\n",
       "      <td>[463832, 269164, 75320]</td>\n",
       "      <td>[463944, 269104, 75320]</td>\n",
       "    </tr>\n",
       "    <tr>\n",
       "      <th>1</th>\n",
       "      <td>500123</td>\n",
       "      <td>t</td>\n",
       "      <td>82194816569875334</td>\n",
       "      <td>720575940611969366</td>\n",
       "      <td>82194816569876563</td>\n",
       "      <td>720575940614396021</td>\n",
       "      <td>372.543762</td>\n",
       "      <td>129</td>\n",
       "      <td>0.015839</td>\n",
       "      <td>0.197263</td>\n",
       "      <td>1.752463e-02</td>\n",
       "      <td>0.000123</td>\n",
       "      <td>0.331374</td>\n",
       "      <td>0.437876</td>\n",
       "      <td>t</td>\n",
       "      <td>[674196, 269084, 74080]</td>\n",
       "      <td>[674212, 269196, 74040]</td>\n",
       "    </tr>\n",
       "    <tr>\n",
       "      <th>2</th>\n",
       "      <td>520</td>\n",
       "      <td>t</td>\n",
       "      <td>82686985462268338</td>\n",
       "      <td>720575940632481933</td>\n",
       "      <td>82686985462269565</td>\n",
       "      <td>720575940615229806</td>\n",
       "      <td>611.586121</td>\n",
       "      <td>143</td>\n",
       "      <td>0.002861</td>\n",
       "      <td>0.914896</td>\n",
       "      <td>8.416596e-05</td>\n",
       "      <td>0.000317</td>\n",
       "      <td>0.000054</td>\n",
       "      <td>0.081788</td>\n",
       "      <td>t</td>\n",
       "      <td>[700272, 245104, 74320]</td>\n",
       "      <td>[700280, 245004, 74280]</td>\n",
       "    </tr>\n",
       "    <tr>\n",
       "      <th>3</th>\n",
       "      <td>1000458</td>\n",
       "      <td>t</td>\n",
       "      <td>78182767359664830</td>\n",
       "      <td>720575940617001339</td>\n",
       "      <td>78182767359678728</td>\n",
       "      <td>720575940625126931</td>\n",
       "      <td>16.290222</td>\n",
       "      <td>142</td>\n",
       "      <td>0.000365</td>\n",
       "      <td>0.912595</td>\n",
       "      <td>6.038809e-07</td>\n",
       "      <td>0.000009</td>\n",
       "      <td>0.000018</td>\n",
       "      <td>0.087012</td>\n",
       "      <td>t</td>\n",
       "      <td>[439840, 210096, 75480]</td>\n",
       "      <td>[439832, 210208, 75400]</td>\n",
       "    </tr>\n",
       "    <tr>\n",
       "      <th>4</th>\n",
       "      <td>500755</td>\n",
       "      <td>t</td>\n",
       "      <td>81983710337347499</td>\n",
       "      <td>720575940612267518</td>\n",
       "      <td>81983710337346325</td>\n",
       "      <td>720575940597072847</td>\n",
       "      <td>242.144440</td>\n",
       "      <td>143</td>\n",
       "      <td>0.002634</td>\n",
       "      <td>0.934998</td>\n",
       "      <td>5.801082e-02</td>\n",
       "      <td>0.000031</td>\n",
       "      <td>0.000619</td>\n",
       "      <td>0.003707</td>\n",
       "      <td>t</td>\n",
       "      <td>[661648, 271776, 74040]</td>\n",
       "      <td>[661632, 271892, 74040]</td>\n",
>>>>>>> 874531aa
       "    </tr>\n",
       "  </tbody>\n",
       "</table>\n",
       "</div>"
      ],
      "text/plain": [
<<<<<<< HEAD
       "          id valid  pre_pt_supervoxel_id      pre_pt_root_id  \\\n",
       "0  102406485     t     81559230397890019  720575940633908343   \n",
       "1  101781363     t     81139629272907063  720575940630969051   \n",
       "2  102336123     t     83251997268285653  720575940627576594   \n",
       "3  101781421     t     73469504877006214  720575940589372239   \n",
       "4  101781599     t     80998960504056992  720575940613732364   \n",
       "\n",
       "   post_pt_supervoxel_id     post_pt_root_id  connection_score  cleft_score  \\\n",
       "0      81559230397890088  720575940572044374        217.020920          122   \n",
       "1      81139629272948248  720575940599614314         22.191496            0   \n",
       "2      83181628524108478  720575940590270455        115.574806           57   \n",
       "3      73469504876999566  720575940587527270        141.460388          144   \n",
       "4      80998960504043951  720575940613732364         38.557209           37   \n",
       "\n",
       "       gaba       ach          glut       oct       ser        da valid_nt  \\\n",
       "0  0.001483  0.988252  1.837718e-05  0.000066  0.000337  0.009844        t   \n",
       "1  0.105925  0.352661  3.122027e-01  0.000107  0.176082  0.053023        t   \n",
       "2  0.005971  0.927559  7.128069e-04  0.063133  0.000020  0.002605        t   \n",
       "3  0.000468  0.553068  1.522532e-08  0.000013  0.000003  0.446448        t   \n",
       "4  0.674273  0.012040  2.504642e-01  0.001070  0.012926  0.049227        t   \n",
       "\n",
       "            pre_pt_position          post_pt_position  \n",
       "0  [636900, 135040, 152840]  [636832, 135124, 152880]  \n",
       "1  [613864, 292888, 152600]  [613868, 292984, 152640]  \n",
       "2  [732880, 370040, 151320]  [732752, 370080, 151320]  \n",
       "3  [166996, 294144, 151280]  [166920, 294024, 151280]  \n",
       "4  [604412, 294744, 151520]  [604364, 294860, 151520]  "
      ]
     },
     "execution_count": 12,
=======
       "        id valid  pre_pt_supervoxel_id      pre_pt_root_id  \\\n",
       "0   500061     t     78606010616880715  720575940627820343   \n",
       "1   500123     t     82194816569875334  720575940611969366   \n",
       "2      520     t     82686985462268338  720575940632481933   \n",
       "3  1000458     t     78182767359664830  720575940617001339   \n",
       "4   500755     t     81983710337347499  720575940612267518   \n",
       "\n",
       "   post_pt_supervoxel_id     post_pt_root_id  connection_score  cleft_score  \\\n",
       "0      78606010616885784  720575940627820343         73.652267            0   \n",
       "1      82194816569876563  720575940614396021        372.543762          129   \n",
       "2      82686985462269565  720575940615229806        611.586121          143   \n",
       "3      78182767359678728  720575940625126931         16.290222          142   \n",
       "4      81983710337346325  720575940597072847        242.144440          143   \n",
       "\n",
       "       gaba       ach          glut       oct       ser        da valid_nt  \\\n",
       "0  0.061236  0.057291  1.885368e-02  0.004941  0.463699  0.393978        t   \n",
       "1  0.015839  0.197263  1.752463e-02  0.000123  0.331374  0.437876        t   \n",
       "2  0.002861  0.914896  8.416596e-05  0.000317  0.000054  0.081788        t   \n",
       "3  0.000365  0.912595  6.038809e-07  0.000009  0.000018  0.087012        t   \n",
       "4  0.002634  0.934998  5.801082e-02  0.000031  0.000619  0.003707        t   \n",
       "\n",
       "           pre_pt_position         post_pt_position  \n",
       "0  [463832, 269164, 75320]  [463944, 269104, 75320]  \n",
       "1  [674196, 269084, 74080]  [674212, 269196, 74040]  \n",
       "2  [700272, 245104, 74320]  [700280, 245004, 74280]  \n",
       "3  [439840, 210096, 75480]  [439832, 210208, 75400]  \n",
       "4  [661648, 271776, 74040]  [661632, 271892, 74040]  "
      ]
     },
     "execution_count": 13,
>>>>>>> 874531aa
     "metadata": {},
     "output_type": "execute_result"
    }
   ],
   "source": [
    "syn_df.head()"
   ]
  },
  {
   "cell_type": "markdown",
   "metadata": {},
   "source": [
    "Annotations consist of parameters and spatial points. Some or all of these spatial points are what we call \"BoundSpatialPoints\". These are linked to the segmentation during materialization. The synapse tables have two such points (`pre_pt`, `post_pt`). Per point there are three columns: `*_position`, `*_supervoxel_id`, `*_root_id`. Supervoxels are the small atomic segments, and root ids describe large components (neurons) consisting of many supervoxels. A root id always refers to the same version of a neuron and represents a snapshot in time in its own right. For a given annotation id (`id`), all but the `*_root_id` columns stay constant between materializations. "
   ]
  },
  {
   "cell_type": "markdown",
   "metadata": {},
   "source": [
    "`query_table` has three parameters to define filters: filter_in_dict, filter_out_dict, filter_equal_dict. More options will be added. This can be used to query synapses between any lists of neurons. For instance, to query the outgoing synapses of an AMMC-B1 neuron we included in the FlyWire paper:\n",
    "(see the next section for how to come up with a specific root id)"
   ]
  },
  {
   "cell_type": "code",
<<<<<<< HEAD
   "execution_count": 13,
=======
   "execution_count": 14,
>>>>>>> 874531aa
   "metadata": {},
   "outputs": [
    {
     "name": "stdout",
     "output_type": "stream",
     "text": [
<<<<<<< HEAD
      "CPU times: user 37.4 ms, sys: 3.56 ms, total: 41 ms\n",
      "Wall time: 692 ms\n"
=======
      "CPU times: user 40 ms, sys: 6.5 ms, total: 46.5 ms\n",
      "Wall time: 5.83 s\n"
>>>>>>> 874531aa
     ]
    }
   ],
   "source": [
    "%%time\n",
    "\n",
    "syn_df = client.materialize.query_table(synapse_table, \n",
    "                                        filter_in_dict={\"pre_pt_root_id\": [720575940627197566]})"
   ]
  },
  {
   "cell_type": "markdown",
   "metadata": {},
   "source": [
    "As described in the metadata above, we suggest filtering the synapse table using the `cleft_score` and `connection_score`. Tuning these will help to reduce the number of false positive synapses in the list. The best threshold(s) will depend on the specific neurons included in the analysis. Here we will just remove all synapses with a `cleft_score < 50`."
   ]
  },
  {
   "cell_type": "code",
<<<<<<< HEAD
   "execution_count": 14,
=======
   "execution_count": 15,
>>>>>>> 874531aa
   "metadata": {},
   "outputs": [],
   "source": [
    "syn_df = syn_df[syn_df[\"cleft_score\"] >= 50]"
   ]
  },
  {
   "cell_type": "markdown",
   "metadata": {},
   "source": [
    "Some postsynaptic partners have a 0 id. Many of these are due to the synapse prediction covering a bigger space than the segmentation. Here, we remove these along with synapses onto itself as we are confident that this cell does not make autapses."
   ]
  },
  {
   "cell_type": "code",
<<<<<<< HEAD
   "execution_count": 15,
=======
   "execution_count": 16,
>>>>>>> 874531aa
   "metadata": {},
   "outputs": [],
   "source": [
    "syn_df = syn_df[syn_df[\"pre_pt_root_id\"] != syn_df[\"post_pt_root_id\"]]\n",
    "syn_df = syn_df[syn_df[\"post_pt_root_id\"] != 0]"
   ]
  },
  {
   "cell_type": "markdown",
   "metadata": {},
   "source": [
    "This synapse table comes with neurotransmitter prediction from the work of Eckstein et al.. Please review the description in the metadata to understand the caveats of this data with regards your analysis. Here, we just look at the mean of the probablities of all outgoing synapses which shows that this neuron's neurotransmitter is very likely acetylcholine."
   ]
  },
  {
   "cell_type": "code",
<<<<<<< HEAD
   "execution_count": 16,
=======
   "execution_count": 17,
>>>>>>> 874531aa
   "metadata": {},
   "outputs": [
    {
     "data": {
      "text/plain": [
       "gaba    0.032069\n",
       "ach     0.835793\n",
       "glut    0.041500\n",
       "oct     0.005178\n",
       "ser     0.021450\n",
       "da      0.064010\n",
       "dtype: float64"
      ]
     },
<<<<<<< HEAD
     "execution_count": 16,
=======
     "execution_count": 17,
>>>>>>> 874531aa
     "metadata": {},
     "output_type": "execute_result"
    }
   ],
   "source": [
    "np.mean(syn_df[[\"gaba\", \"ach\", \"glut\", \"oct\", \"ser\", \"da\"]])"
   ]
  },
  {
   "cell_type": "markdown",
   "metadata": {},
   "source": [
    "Here we take a brief look at the postsynaptic partners and sorting them by number of synapses; displaying the top 10:"
   ]
  },
  {
   "cell_type": "code",
<<<<<<< HEAD
   "execution_count": 17,
=======
   "execution_count": 18,
>>>>>>> 874531aa
   "metadata": {},
   "outputs": [
    {
     "data": {
      "text/plain": [
       "[(720575940612001489, 96),\n",
       " (720575940639811469, 92),\n",
       " (720575940606297353, 88),\n",
       " (720575940615361748, 86),\n",
       " (720575940621893127, 84),\n",
       " (720575940621301738, 80),\n",
       " (720575940626312778, 73),\n",
       " (720575940625492753, 71),\n",
       " (720575940623903434, 65),\n",
       " (720575940618489734, 64)]"
      ]
     },
<<<<<<< HEAD
     "execution_count": 17,
=======
     "execution_count": 18,
>>>>>>> 874531aa
     "metadata": {},
     "output_type": "execute_result"
    }
   ],
   "source": [
    "u_post_root_ids, c_post_root_ids = np.unique(syn_df[\"post_pt_root_id\"], return_counts=True)\n",
    "\n",
    "sorting = np.argsort(c_post_root_ids)[::-1][:10]\n",
    "list(zip(u_post_root_ids[sorting], c_post_root_ids[sorting]))"
   ]
  },
  {
   "cell_type": "markdown",
   "metadata": {},
   "source": [
    "The main target is an AMMC-A1 (720575940613535430) which is a connection we described in Figure 6 in the FlyWire paper.\n",
    "\n",
    "We can further restrict the query by filtering the postsynaptic targets. For instance this query will only return the synapses between the these two root ids."
   ]
  },
  {
   "cell_type": "code",
<<<<<<< HEAD
   "execution_count": 18,
=======
   "execution_count": 19,
>>>>>>> 874531aa
   "metadata": {},
   "outputs": [
    {
     "data": {
      "text/html": [
       "<div>\n",
       "<style scoped>\n",
       "    .dataframe tbody tr th:only-of-type {\n",
       "        vertical-align: middle;\n",
       "    }\n",
       "\n",
       "    .dataframe tbody tr th {\n",
       "        vertical-align: top;\n",
       "    }\n",
       "\n",
       "    .dataframe thead th {\n",
       "        text-align: right;\n",
       "    }\n",
       "</style>\n",
       "<table border=\"1\" class=\"dataframe\">\n",
       "  <thead>\n",
       "    <tr style=\"text-align: right;\">\n",
       "      <th></th>\n",
       "      <th>id</th>\n",
       "      <th>valid</th>\n",
       "      <th>pre_pt_supervoxel_id</th>\n",
       "      <th>pre_pt_root_id</th>\n",
<<<<<<< HEAD
=======
       "      <th>post_pt_supervoxel_id</th>\n",
       "      <th>post_pt_root_id</th>\n",
       "      <th>connection_score</th>\n",
       "      <th>cleft_score</th>\n",
       "      <th>gaba</th>\n",
       "      <th>ach</th>\n",
       "      <th>glut</th>\n",
       "      <th>oct</th>\n",
       "      <th>ser</th>\n",
       "      <th>da</th>\n",
       "      <th>valid_nt</th>\n",
       "      <th>pre_pt_position</th>\n",
       "      <th>post_pt_position</th>\n",
       "    </tr>\n",
       "  </thead>\n",
       "  <tbody>\n",
       "    <tr>\n",
       "      <th>0</th>\n",
       "      <td>211365569</td>\n",
       "      <td>t</td>\n",
       "      <td>77832229442872849</td>\n",
       "      <td>720575940627197566</td>\n",
       "      <td>77832229442883229</td>\n",
       "      <td>720575940612001489</td>\n",
       "      <td>52.161354</td>\n",
       "      <td>100</td>\n",
       "      <td>0.050798</td>\n",
       "      <td>0.706145</td>\n",
       "      <td>0.103963</td>\n",
       "      <td>0.020856</td>\n",
       "      <td>0.007026</td>\n",
       "      <td>0.111212</td>\n",
       "      <td>t</td>\n",
       "      <td>[418808, 286736, 110840]</td>\n",
       "      <td>[418760, 286616, 110880]</td>\n",
       "    </tr>\n",
       "    <tr>\n",
       "      <th>1</th>\n",
       "      <td>217890780</td>\n",
       "      <td>t</td>\n",
       "      <td>77691423235424395</td>\n",
       "      <td>720575940627197566</td>\n",
       "      <td>77691423235425756</td>\n",
       "      <td>720575940612001489</td>\n",
       "      <td>102.692398</td>\n",
       "      <td>145</td>\n",
       "      <td>0.004396</td>\n",
       "      <td>0.970069</td>\n",
       "      <td>0.000883</td>\n",
       "      <td>0.000840</td>\n",
       "      <td>0.000148</td>\n",
       "      <td>0.023665</td>\n",
       "      <td>t</td>\n",
       "      <td>[412236, 283056, 121640]</td>\n",
       "      <td>[412208, 283148, 121680]</td>\n",
       "    </tr>\n",
       "    <tr>\n",
       "      <th>2</th>\n",
       "      <td>6180240</td>\n",
       "      <td>t</td>\n",
       "      <td>77761173637894262</td>\n",
       "      <td>720575940627197566</td>\n",
       "      <td>77761173637888123</td>\n",
       "      <td>720575940612001489</td>\n",
       "      <td>227.389908</td>\n",
       "      <td>158</td>\n",
       "      <td>0.011852</td>\n",
       "      <td>0.966436</td>\n",
       "      <td>0.005491</td>\n",
       "      <td>0.002103</td>\n",
       "      <td>0.000580</td>\n",
       "      <td>0.013538</td>\n",
       "      <td>t</td>\n",
       "      <td>[414292, 245008, 144520]</td>\n",
       "      <td>[414160, 245016, 144520]</td>\n",
       "    </tr>\n",
       "    <tr>\n",
       "      <th>3</th>\n",
       "      <td>51374154</td>\n",
       "      <td>t</td>\n",
       "      <td>77691285729116258</td>\n",
       "      <td>720575940627197566</td>\n",
       "      <td>77691285729100925</td>\n",
       "      <td>720575940612001489</td>\n",
       "      <td>111.818047</td>\n",
       "      <td>132</td>\n",
       "      <td>0.008370</td>\n",
       "      <td>0.705035</td>\n",
       "      <td>0.009202</td>\n",
       "      <td>0.000005</td>\n",
       "      <td>0.272142</td>\n",
       "      <td>0.005246</td>\n",
       "      <td>t</td>\n",
       "      <td>[409856, 274840, 93040]</td>\n",
       "      <td>[409984, 274868, 93040]</td>\n",
       "    </tr>\n",
       "    <tr>\n",
       "      <th>4</th>\n",
       "      <td>237434942</td>\n",
       "      <td>t</td>\n",
       "      <td>77832023284765928</td>\n",
       "      <td>720575940627197566</td>\n",
       "      <td>77832023284771485</td>\n",
       "      <td>720575940612001489</td>\n",
       "      <td>161.775467</td>\n",
       "      <td>141</td>\n",
       "      <td>0.023719</td>\n",
       "      <td>0.890757</td>\n",
       "      <td>0.013778</td>\n",
       "      <td>0.002228</td>\n",
       "      <td>0.019519</td>\n",
       "      <td>0.049999</td>\n",
       "      <td>t</td>\n",
       "      <td>[417900, 272952, 119880]</td>\n",
       "      <td>[417844, 273044, 119880]</td>\n",
       "    </tr>\n",
       "    <tr>\n",
       "      <th>...</th>\n",
       "      <td>...</td>\n",
       "      <td>...</td>\n",
       "      <td>...</td>\n",
       "      <td>...</td>\n",
       "      <td>...</td>\n",
       "      <td>...</td>\n",
       "      <td>...</td>\n",
       "      <td>...</td>\n",
       "      <td>...</td>\n",
       "      <td>...</td>\n",
       "      <td>...</td>\n",
       "      <td>...</td>\n",
       "      <td>...</td>\n",
       "      <td>...</td>\n",
       "      <td>...</td>\n",
       "      <td>...</td>\n",
       "      <td>...</td>\n",
       "    </tr>\n",
       "    <tr>\n",
       "      <th>121</th>\n",
       "      <td>236131087</td>\n",
       "      <td>t</td>\n",
       "      <td>77761585821121562</td>\n",
       "      <td>720575940627197566</td>\n",
       "      <td>77761585821120349</td>\n",
       "      <td>720575940612001489</td>\n",
       "      <td>88.254326</td>\n",
       "      <td>116</td>\n",
       "      <td>0.007150</td>\n",
       "      <td>0.958711</td>\n",
       "      <td>0.001355</td>\n",
       "      <td>0.016179</td>\n",
       "      <td>0.000408</td>\n",
       "      <td>0.016197</td>\n",
       "      <td>t</td>\n",
       "      <td>[414620, 270192, 119680]</td>\n",
       "      <td>[414520, 270216, 119680]</td>\n",
       "    </tr>\n",
       "    <tr>\n",
       "      <th>122</th>\n",
       "      <td>217890770</td>\n",
       "      <td>t</td>\n",
       "      <td>77691423235405859</td>\n",
       "      <td>720575940627197566</td>\n",
       "      <td>77691423235425756</td>\n",
       "      <td>720575940612001489</td>\n",
       "      <td>65.530502</td>\n",
       "      <td>145</td>\n",
       "      <td>0.003493</td>\n",
       "      <td>0.976093</td>\n",
       "      <td>0.000120</td>\n",
       "      <td>0.003406</td>\n",
       "      <td>0.000033</td>\n",
       "      <td>0.016854</td>\n",
       "      <td>t</td>\n",
       "      <td>[412216, 283052, 121600]</td>\n",
       "      <td>[412128, 283092, 121640]</td>\n",
       "    </tr>\n",
       "    <tr>\n",
       "      <th>123</th>\n",
       "      <td>147115465</td>\n",
       "      <td>t</td>\n",
       "      <td>77832023284730175</td>\n",
       "      <td>720575940627197566</td>\n",
       "      <td>77832023284716150</td>\n",
       "      <td>720575940612001489</td>\n",
       "      <td>13.454404</td>\n",
       "      <td>142</td>\n",
       "      <td>0.014081</td>\n",
       "      <td>0.748565</td>\n",
       "      <td>0.001552</td>\n",
       "      <td>0.000199</td>\n",
       "      <td>0.003485</td>\n",
       "      <td>0.232117</td>\n",
       "      <td>t</td>\n",
       "      <td>[419512, 274800, 118480]</td>\n",
       "      <td>[419480, 274656, 118480]</td>\n",
       "    </tr>\n",
       "    <tr>\n",
       "      <th>124</th>\n",
       "      <td>221946020</td>\n",
       "      <td>t</td>\n",
       "      <td>77832160723343355</td>\n",
       "      <td>720575940627197566</td>\n",
       "      <td>77832160723346346</td>\n",
       "      <td>720575940612001489</td>\n",
       "      <td>1038.665283</td>\n",
       "      <td>143</td>\n",
       "      <td>0.048305</td>\n",
       "      <td>0.895462</td>\n",
       "      <td>0.023994</td>\n",
       "      <td>0.006970</td>\n",
       "      <td>0.001213</td>\n",
       "      <td>0.024056</td>\n",
       "      <td>t</td>\n",
       "      <td>[417700, 282552, 108800]</td>\n",
       "      <td>[417580, 282568, 108800]</td>\n",
       "    </tr>\n",
       "    <tr>\n",
       "      <th>125</th>\n",
       "      <td>237435004</td>\n",
       "      <td>t</td>\n",
       "      <td>77832023284778536</td>\n",
       "      <td>720575940627197566</td>\n",
       "      <td>77832023284792016</td>\n",
       "      <td>720575940612001489</td>\n",
       "      <td>91.194901</td>\n",
       "      <td>114</td>\n",
       "      <td>0.056194</td>\n",
       "      <td>0.560103</td>\n",
       "      <td>0.066058</td>\n",
       "      <td>0.014366</td>\n",
       "      <td>0.059227</td>\n",
       "      <td>0.244052</td>\n",
       "      <td>t</td>\n",
       "      <td>[419064, 274020, 120360]</td>\n",
       "      <td>[419164, 273968, 120400]</td>\n",
       "    </tr>\n",
       "  </tbody>\n",
       "</table>\n",
       "<p>96 rows × 17 columns</p>\n",
       "</div>"
      ],
      "text/plain": [
       "            id valid  pre_pt_supervoxel_id      pre_pt_root_id  \\\n",
       "0    211365569     t     77832229442872849  720575940627197566   \n",
       "1    217890780     t     77691423235424395  720575940627197566   \n",
       "2      6180240     t     77761173637894262  720575940627197566   \n",
       "3     51374154     t     77691285729116258  720575940627197566   \n",
       "4    237434942     t     77832023284765928  720575940627197566   \n",
       "..         ...   ...                   ...                 ...   \n",
       "121  236131087     t     77761585821121562  720575940627197566   \n",
       "122  217890770     t     77691423235405859  720575940627197566   \n",
       "123  147115465     t     77832023284730175  720575940627197566   \n",
       "124  221946020     t     77832160723343355  720575940627197566   \n",
       "125  237435004     t     77832023284778536  720575940627197566   \n",
       "\n",
       "     post_pt_supervoxel_id     post_pt_root_id  connection_score  cleft_score  \\\n",
       "0        77832229442883229  720575940612001489         52.161354          100   \n",
       "1        77691423235425756  720575940612001489        102.692398          145   \n",
       "2        77761173637888123  720575940612001489        227.389908          158   \n",
       "3        77691285729100925  720575940612001489        111.818047          132   \n",
       "4        77832023284771485  720575940612001489        161.775467          141   \n",
       "..                     ...                 ...               ...          ...   \n",
       "121      77761585821120349  720575940612001489         88.254326          116   \n",
       "122      77691423235425756  720575940612001489         65.530502          145   \n",
       "123      77832023284716150  720575940612001489         13.454404          142   \n",
       "124      77832160723346346  720575940612001489       1038.665283          143   \n",
       "125      77832023284792016  720575940612001489         91.194901          114   \n",
       "\n",
       "         gaba       ach      glut       oct       ser        da valid_nt  \\\n",
       "0    0.050798  0.706145  0.103963  0.020856  0.007026  0.111212        t   \n",
       "1    0.004396  0.970069  0.000883  0.000840  0.000148  0.023665        t   \n",
       "2    0.011852  0.966436  0.005491  0.002103  0.000580  0.013538        t   \n",
       "3    0.008370  0.705035  0.009202  0.000005  0.272142  0.005246        t   \n",
       "4    0.023719  0.890757  0.013778  0.002228  0.019519  0.049999        t   \n",
       "..        ...       ...       ...       ...       ...       ...      ...   \n",
       "121  0.007150  0.958711  0.001355  0.016179  0.000408  0.016197        t   \n",
       "122  0.003493  0.976093  0.000120  0.003406  0.000033  0.016854        t   \n",
       "123  0.014081  0.748565  0.001552  0.000199  0.003485  0.232117        t   \n",
       "124  0.048305  0.895462  0.023994  0.006970  0.001213  0.024056        t   \n",
       "125  0.056194  0.560103  0.066058  0.014366  0.059227  0.244052        t   \n",
       "\n",
       "              pre_pt_position          post_pt_position  \n",
       "0    [418808, 286736, 110840]  [418760, 286616, 110880]  \n",
       "1    [412236, 283056, 121640]  [412208, 283148, 121680]  \n",
       "2    [414292, 245008, 144520]  [414160, 245016, 144520]  \n",
       "3     [409856, 274840, 93040]   [409984, 274868, 93040]  \n",
       "4    [417900, 272952, 119880]  [417844, 273044, 119880]  \n",
       "..                        ...                       ...  \n",
       "121  [414620, 270192, 119680]  [414520, 270216, 119680]  \n",
       "122  [412216, 283052, 121600]  [412128, 283092, 121640]  \n",
       "123  [419512, 274800, 118480]  [419480, 274656, 118480]  \n",
       "124  [417700, 282552, 108800]  [417580, 282568, 108800]  \n",
       "125  [419064, 274020, 120360]  [419164, 273968, 120400]  \n",
       "\n",
       "[96 rows x 17 columns]"
      ]
     },
     "execution_count": 19,
     "metadata": {},
     "output_type": "execute_result"
    }
   ],
   "source": [
    "syn_df = client.materialize.query_table(synapse_table, \n",
    "                                        filter_in_dict={\"pre_pt_root_id\": [720575940627197566],\n",
    "                                                        \"post_pt_root_id\": [720575940612001489]})\n",
    "syn_df = syn_df[syn_df[\"cleft_score\"] >= 50]\n",
    "\n",
    "syn_df"
   ]
  },
  {
   "cell_type": "markdown",
   "metadata": {},
   "source": [
    "## \"Live\" Materialization Queries"
   ]
  },
  {
   "cell_type": "code",
   "execution_count": 23,
   "metadata": {},
   "outputs": [],
   "source": [
    "import networkx as nx"
   ]
  },
  {
   "cell_type": "code",
   "execution_count": 24,
   "metadata": {},
   "outputs": [],
   "source": [
    "g = client.chunkedgraph.get_lineage_graph(720575940645374596)"
   ]
  },
  {
   "cell_type": "code",
   "execution_count": 25,
   "metadata": {},
   "outputs": [],
   "source": [
    "gt = nx.node_link_graph(g)"
   ]
  },
  {
   "cell_type": "code",
   "execution_count": 27,
   "metadata": {},
   "outputs": [
    {
     "data": {
      "text/plain": [
       "NodeView((720575940645374596, 720575940606531081, 720575940621404710, 720575940637186126, 720575940637309117, 720575940626814031, 720575940627185911))"
      ]
     },
     "execution_count": 27,
     "metadata": {},
     "output_type": "execute_result"
    }
   ],
   "source": []
  },
  {
   "cell_type": "code",
   "execution_count": 72,
   "metadata": {},
   "outputs": [
    {
     "ename": "ValueError",
     "evalue": "[720575940645374596] are not valid rootIDs at timestamp= 2021-06-04 01:02:07.913412, \n                                use chunkedgraph client to query lineage graph to find new ID(s)",
     "output_type": "error",
     "traceback": [
      "\u001b[0;31m---------------------------------------------------------------------------\u001b[0m",
      "\u001b[0;31mValueError\u001b[0m                                Traceback (most recent call last)",
      "\u001b[0;32m<timed exec>\u001b[0m in \u001b[0;36m<module>\u001b[0;34m\u001b[0m\n",
      "\u001b[0;32m~/AnnotationFrameworkClient/annotationframeworkclient/materializationengine.py\u001b[0m in \u001b[0;36mlive_query\u001b[0;34m(self, table, timestamp, filter_in_dict, filter_out_dict, filter_equal_dict, filter_spatial, join_args, select_columns, offset, limit, datastack_name, split_positions, post_filter)\u001b[0m\n\u001b[1;32m    772\u001b[0m         \u001b[0;31m# most recent materialization\u001b[0m\u001b[0;34m\u001b[0m\u001b[0;34m\u001b[0m\u001b[0;34m\u001b[0m\u001b[0m\n\u001b[1;32m    773\u001b[0m         \u001b[0;32mwith\u001b[0m \u001b[0mTimeIt\u001b[0m\u001b[0;34m(\u001b[0m\u001b[0;34m'map_filters'\u001b[0m\u001b[0;34m)\u001b[0m\u001b[0;34m:\u001b[0m\u001b[0;34m\u001b[0m\u001b[0;34m\u001b[0m\u001b[0m\n\u001b[0;32m--> 774\u001b[0;31m             past_filters, future_map = self.map_filters([filter_in_dict,\n\u001b[0m\u001b[1;32m    775\u001b[0m                                                          \u001b[0mfilter_out_dict\u001b[0m\u001b[0;34m,\u001b[0m\u001b[0;34m\u001b[0m\u001b[0;34m\u001b[0m\u001b[0m\n\u001b[1;32m    776\u001b[0m                                                          filter_equal_dict],\n",
      "\u001b[0;32m~/AnnotationFrameworkClient/annotationframeworkclient/materializationengine.py\u001b[0m in \u001b[0;36mmap_filters\u001b[0;34m(self, filters, timestamp, timestamp_past)\u001b[0m\n\u001b[1;32m    601\u001b[0m         \u001b[0;32mif\u001b[0m \u001b[0;32mnot\u001b[0m \u001b[0mnp\u001b[0m\u001b[0;34m.\u001b[0m\u001b[0mall\u001b[0m\u001b[0;34m(\u001b[0m\u001b[0mfilter_vals_latest\u001b[0m\u001b[0;34m)\u001b[0m\u001b[0;34m:\u001b[0m\u001b[0;34m\u001b[0m\u001b[0;34m\u001b[0m\u001b[0m\n\u001b[1;32m    602\u001b[0m             \u001b[0mnot_latest\u001b[0m \u001b[0;34m=\u001b[0m \u001b[0mvals\u001b[0m\u001b[0;34m[\u001b[0m\u001b[0;34m~\u001b[0m\u001b[0mfilter_vals_latest\u001b[0m\u001b[0;34m]\u001b[0m\u001b[0;34m\u001b[0m\u001b[0;34m\u001b[0m\u001b[0m\n\u001b[0;32m--> 603\u001b[0;31m             raise ValueError(f'''{not_latest} are not valid rootIDs at timestamp= {timestamp}, \n\u001b[0m\u001b[1;32m    604\u001b[0m                                 use chunkedgraph client to query lineage graph to find new ID(s)''')\n\u001b[1;32m    605\u001b[0m         id_mapping = self.cg_client.get_past_ids(vals, \n",
      "\u001b[0;31mValueError\u001b[0m: [720575940645374596] are not valid rootIDs at timestamp= 2021-06-04 01:02:07.913412, \n                                use chunkedgraph client to query lineage graph to find new ID(s)"
     ]
    }
   ],
   "source": [
    "%%time \n",
    "\n",
    "syn_df = client.materialize.live_query(synapse_table, \n",
    "                                       filter_in_dict={\"pre_pt_root_id\": [720575940645374596]},\n",
    "                                       timestamp=datetime.datetime.utcnow())\n",
    "\n",
    "syn_df = syn_df[syn_df[\"cleft_score\"] >= 50]\n",
    "\n",
    "syn_df"
   ]
  },
  {
   "cell_type": "code",
   "execution_count": 63,
   "metadata": {},
   "outputs": [
    {
     "name": "stdout",
     "output_type": "stream",
     "text": [
      "CPU times: user 30 ms, sys: 628 µs, total: 30.6 ms\n",
      "Wall time: 927 ms\n"
     ]
    },
    {
     "data": {
      "text/html": [
       "<div>\n",
       "<style scoped>\n",
       "    .dataframe tbody tr th:only-of-type {\n",
       "        vertical-align: middle;\n",
       "    }\n",
       "\n",
       "    .dataframe tbody tr th {\n",
       "        vertical-align: top;\n",
       "    }\n",
       "\n",
       "    .dataframe thead th {\n",
       "        text-align: right;\n",
       "    }\n",
       "</style>\n",
       "<table border=\"1\" class=\"dataframe\">\n",
       "  <thead>\n",
       "    <tr style=\"text-align: right;\">\n",
       "      <th></th>\n",
       "      <th>id</th>\n",
       "      <th>valid</th>\n",
       "      <th>pre_pt_supervoxel_id</th>\n",
       "      <th>pre_pt_root_id</th>\n",
>>>>>>> 874531aa
       "      <th>post_pt_supervoxel_id</th>\n",
       "      <th>post_pt_root_id</th>\n",
       "      <th>connection_score</th>\n",
       "      <th>cleft_score</th>\n",
       "      <th>gaba</th>\n",
       "      <th>ach</th>\n",
       "      <th>glut</th>\n",
       "      <th>oct</th>\n",
       "      <th>ser</th>\n",
       "      <th>da</th>\n",
       "      <th>valid_nt</th>\n",
       "      <th>pre_pt_position</th>\n",
       "      <th>post_pt_position</th>\n",
       "    </tr>\n",
       "  </thead>\n",
       "  <tbody>\n",
       "    <tr>\n",
       "      <th>0</th>\n",
<<<<<<< HEAD
       "      <td>211365569</td>\n",
       "      <td>t</td>\n",
       "      <td>77832229442872849</td>\n",
       "      <td>720575940627197566</td>\n",
       "      <td>77832229442883229</td>\n",
       "      <td>720575940612001489</td>\n",
       "      <td>52.161354</td>\n",
       "      <td>100</td>\n",
       "      <td>0.050798</td>\n",
       "      <td>0.706145</td>\n",
       "      <td>0.103963</td>\n",
       "      <td>0.020856</td>\n",
       "      <td>0.007026</td>\n",
       "      <td>0.111212</td>\n",
       "      <td>t</td>\n",
       "      <td>[418808, 286736, 110840]</td>\n",
       "      <td>[418760, 286616, 110880]</td>\n",
=======
       "      <td>6162631</td>\n",
       "      <td>t</td>\n",
       "      <td>77761104918444158</td>\n",
       "      <td>720575940627197566</td>\n",
       "      <td>77761104918444188</td>\n",
       "      <td>720575940612001489</td>\n",
       "      <td>326.542755</td>\n",
       "      <td>102</td>\n",
       "      <td>0.147903</td>\n",
       "      <td>0.462820</td>\n",
       "      <td>0.375533</td>\n",
       "      <td>0.005401</td>\n",
       "      <td>0.001151</td>\n",
       "      <td>0.007191</td>\n",
       "      <td>t</td>\n",
       "      <td>[414712, 243344, 145120]</td>\n",
       "      <td>[414600, 243276, 145120]</td>\n",
>>>>>>> 874531aa
       "    </tr>\n",
       "    <tr>\n",
       "      <th>1</th>\n",
       "      <td>217890780</td>\n",
       "      <td>t</td>\n",
       "      <td>77691423235424395</td>\n",
       "      <td>720575940627197566</td>\n",
       "      <td>77691423235425756</td>\n",
       "      <td>720575940612001489</td>\n",
       "      <td>102.692398</td>\n",
       "      <td>145</td>\n",
       "      <td>0.004396</td>\n",
       "      <td>0.970069</td>\n",
       "      <td>0.000883</td>\n",
       "      <td>0.000840</td>\n",
       "      <td>0.000148</td>\n",
       "      <td>0.023665</td>\n",
       "      <td>t</td>\n",
       "      <td>[412236, 283056, 121640]</td>\n",
       "      <td>[412208, 283148, 121680]</td>\n",
       "    </tr>\n",
       "    <tr>\n",
       "      <th>2</th>\n",
       "      <td>6180240</td>\n",
       "      <td>t</td>\n",
       "      <td>77761173637894262</td>\n",
       "      <td>720575940627197566</td>\n",
       "      <td>77761173637888123</td>\n",
       "      <td>720575940612001489</td>\n",
       "      <td>227.389908</td>\n",
       "      <td>158</td>\n",
       "      <td>0.011852</td>\n",
       "      <td>0.966436</td>\n",
       "      <td>0.005491</td>\n",
       "      <td>0.002103</td>\n",
       "      <td>0.000580</td>\n",
       "      <td>0.013538</td>\n",
       "      <td>t</td>\n",
       "      <td>[414292, 245008, 144520]</td>\n",
       "      <td>[414160, 245016, 144520]</td>\n",
       "    </tr>\n",
       "    <tr>\n",
       "      <th>3</th>\n",
<<<<<<< HEAD
       "      <td>51374154</td>\n",
       "      <td>t</td>\n",
       "      <td>77691285729116258</td>\n",
       "      <td>720575940627197566</td>\n",
       "      <td>77691285729100925</td>\n",
       "      <td>720575940612001489</td>\n",
       "      <td>111.818047</td>\n",
       "      <td>132</td>\n",
       "      <td>0.008370</td>\n",
       "      <td>0.705035</td>\n",
       "      <td>0.009202</td>\n",
       "      <td>0.000005</td>\n",
       "      <td>0.272142</td>\n",
       "      <td>0.005246</td>\n",
       "      <td>t</td>\n",
       "      <td>[409856, 274840, 93040]</td>\n",
       "      <td>[409984, 274868, 93040]</td>\n",
       "    </tr>\n",
       "    <tr>\n",
       "      <th>4</th>\n",
       "      <td>237434942</td>\n",
       "      <td>t</td>\n",
       "      <td>77832023284765928</td>\n",
       "      <td>720575940627197566</td>\n",
       "      <td>77832023284771485</td>\n",
       "      <td>720575940612001489</td>\n",
       "      <td>161.775467</td>\n",
       "      <td>141</td>\n",
       "      <td>0.023719</td>\n",
       "      <td>0.890757</td>\n",
       "      <td>0.013778</td>\n",
       "      <td>0.002228</td>\n",
       "      <td>0.019519</td>\n",
       "      <td>0.049999</td>\n",
       "      <td>t</td>\n",
       "      <td>[417900, 272952, 119880]</td>\n",
       "      <td>[417844, 273044, 119880]</td>\n",
=======
       "      <td>8180655</td>\n",
       "      <td>t</td>\n",
       "      <td>77761173637907153</td>\n",
       "      <td>720575940627197566</td>\n",
       "      <td>77761173637915205</td>\n",
       "      <td>720575940612001489</td>\n",
       "      <td>49.321461</td>\n",
       "      <td>176</td>\n",
       "      <td>0.016921</td>\n",
       "      <td>0.900563</td>\n",
       "      <td>0.015684</td>\n",
       "      <td>0.001348</td>\n",
       "      <td>0.005939</td>\n",
       "      <td>0.059545</td>\n",
       "      <td>t</td>\n",
       "      <td>[415680, 247148, 144920]</td>\n",
       "      <td>[415632, 247108, 145040]</td>\n",
       "    </tr>\n",
       "    <tr>\n",
       "      <th>4</th>\n",
       "      <td>40964236</td>\n",
       "      <td>t</td>\n",
       "      <td>77691492021634849</td>\n",
       "      <td>720575940627197566</td>\n",
       "      <td>77691492021615097</td>\n",
       "      <td>720575940612001489</td>\n",
       "      <td>7.644144</td>\n",
       "      <td>62</td>\n",
       "      <td>0.024671</td>\n",
       "      <td>0.912242</td>\n",
       "      <td>0.009162</td>\n",
       "      <td>0.000161</td>\n",
       "      <td>0.018725</td>\n",
       "      <td>0.035040</td>\n",
       "      <td>t</td>\n",
       "      <td>[412888, 286088, 130840]</td>\n",
       "      <td>[412960, 286024, 130840]</td>\n",
       "    </tr>\n",
       "    <tr>\n",
       "      <th>5</th>\n",
       "      <td>51374115</td>\n",
       "      <td>t</td>\n",
       "      <td>77691285729051546</td>\n",
       "      <td>720575940627197566</td>\n",
       "      <td>77691285729087258</td>\n",
       "      <td>720575940612001489</td>\n",
       "      <td>167.695801</td>\n",
       "      <td>106</td>\n",
       "      <td>0.025043</td>\n",
       "      <td>0.350947</td>\n",
       "      <td>0.025653</td>\n",
       "      <td>0.002037</td>\n",
       "      <td>0.509739</td>\n",
       "      <td>0.086582</td>\n",
       "      <td>t</td>\n",
       "      <td>[410048, 275336, 92480]</td>\n",
       "      <td>[410000, 275244, 92520]</td>\n",
>>>>>>> 874531aa
       "    </tr>\n",
       "    <tr>\n",
       "      <th>...</th>\n",
       "      <td>...</td>\n",
       "      <td>...</td>\n",
       "      <td>...</td>\n",
       "      <td>...</td>\n",
       "      <td>...</td>\n",
       "      <td>...</td>\n",
       "      <td>...</td>\n",
       "      <td>...</td>\n",
       "      <td>...</td>\n",
       "      <td>...</td>\n",
       "      <td>...</td>\n",
       "      <td>...</td>\n",
       "      <td>...</td>\n",
       "      <td>...</td>\n",
       "      <td>...</td>\n",
       "      <td>...</td>\n",
       "      <td>...</td>\n",
       "    </tr>\n",
       "    <tr>\n",
       "      <th>121</th>\n",
<<<<<<< HEAD
       "      <td>236131087</td>\n",
       "      <td>t</td>\n",
       "      <td>77761585821121562</td>\n",
       "      <td>720575940627197566</td>\n",
       "      <td>77761585821120349</td>\n",
       "      <td>720575940612001489</td>\n",
       "      <td>88.254326</td>\n",
       "      <td>116</td>\n",
       "      <td>0.007150</td>\n",
       "      <td>0.958711</td>\n",
       "      <td>0.001355</td>\n",
       "      <td>0.016179</td>\n",
       "      <td>0.000408</td>\n",
       "      <td>0.016197</td>\n",
       "      <td>t</td>\n",
       "      <td>[414620, 270192, 119680]</td>\n",
       "      <td>[414520, 270216, 119680]</td>\n",
       "    </tr>\n",
       "    <tr>\n",
       "      <th>122</th>\n",
       "      <td>217890770</td>\n",
       "      <td>t</td>\n",
       "      <td>77691423235405859</td>\n",
       "      <td>720575940627197566</td>\n",
       "      <td>77691423235425756</td>\n",
       "      <td>720575940612001489</td>\n",
       "      <td>65.530502</td>\n",
       "      <td>145</td>\n",
       "      <td>0.003493</td>\n",
       "      <td>0.976093</td>\n",
       "      <td>0.000120</td>\n",
       "      <td>0.003406</td>\n",
       "      <td>0.000033</td>\n",
       "      <td>0.016854</td>\n",
       "      <td>t</td>\n",
       "      <td>[412216, 283052, 121600]</td>\n",
       "      <td>[412128, 283092, 121640]</td>\n",
       "    </tr>\n",
       "    <tr>\n",
       "      <th>123</th>\n",
       "      <td>147115465</td>\n",
       "      <td>t</td>\n",
       "      <td>77832023284730175</td>\n",
       "      <td>720575940627197566</td>\n",
       "      <td>77832023284716150</td>\n",
       "      <td>720575940612001489</td>\n",
       "      <td>13.454404</td>\n",
       "      <td>142</td>\n",
       "      <td>0.014081</td>\n",
       "      <td>0.748565</td>\n",
       "      <td>0.001552</td>\n",
       "      <td>0.000199</td>\n",
       "      <td>0.003485</td>\n",
       "      <td>0.232117</td>\n",
       "      <td>t</td>\n",
       "      <td>[419512, 274800, 118480]</td>\n",
       "      <td>[419480, 274656, 118480]</td>\n",
       "    </tr>\n",
       "    <tr>\n",
       "      <th>124</th>\n",
       "      <td>221946020</td>\n",
       "      <td>t</td>\n",
       "      <td>77832160723343355</td>\n",
       "      <td>720575940627197566</td>\n",
       "      <td>77832160723346346</td>\n",
       "      <td>720575940612001489</td>\n",
       "      <td>1038.665283</td>\n",
       "      <td>143</td>\n",
       "      <td>0.048305</td>\n",
       "      <td>0.895462</td>\n",
       "      <td>0.023994</td>\n",
       "      <td>0.006970</td>\n",
       "      <td>0.001213</td>\n",
       "      <td>0.024056</td>\n",
       "      <td>t</td>\n",
       "      <td>[417700, 282552, 108800]</td>\n",
       "      <td>[417580, 282568, 108800]</td>\n",
=======
       "      <td>236982393</td>\n",
       "      <td>t</td>\n",
       "      <td>77761585821126507</td>\n",
       "      <td>720575940627197566</td>\n",
       "      <td>77761585821131453</td>\n",
       "      <td>720575940612001489</td>\n",
       "      <td>476.344971</td>\n",
       "      <td>145</td>\n",
       "      <td>0.009036</td>\n",
       "      <td>0.962195</td>\n",
       "      <td>0.000537</td>\n",
       "      <td>0.000177</td>\n",
       "      <td>0.001508</td>\n",
       "      <td>0.026548</td>\n",
       "      <td>t</td>\n",
       "      <td>[415872, 269404, 120080]</td>\n",
       "      <td>[415864, 269284, 120040]</td>\n",
       "    </tr>\n",
       "    <tr>\n",
       "      <th>122</th>\n",
       "      <td>237434920</td>\n",
       "      <td>t</td>\n",
       "      <td>77832023284777092</td>\n",
       "      <td>720575940627197566</td>\n",
       "      <td>77832023284775770</td>\n",
       "      <td>720575940612001489</td>\n",
       "      <td>58.748398</td>\n",
       "      <td>144</td>\n",
       "      <td>0.032626</td>\n",
       "      <td>0.951942</td>\n",
       "      <td>0.001326</td>\n",
       "      <td>0.000276</td>\n",
       "      <td>0.000651</td>\n",
       "      <td>0.013178</td>\n",
       "      <td>t</td>\n",
       "      <td>[418172, 273748, 119600]</td>\n",
       "      <td>[418084, 273656, 119560]</td>\n",
       "    </tr>\n",
       "    <tr>\n",
       "      <th>123</th>\n",
       "      <td>237434941</td>\n",
       "      <td>t</td>\n",
       "      <td>77831954565287519</td>\n",
       "      <td>720575940627197566</td>\n",
       "      <td>77831954565292946</td>\n",
       "      <td>720575940612001489</td>\n",
       "      <td>37.415009</td>\n",
       "      <td>145</td>\n",
       "      <td>0.013553</td>\n",
       "      <td>0.776630</td>\n",
       "      <td>0.010634</td>\n",
       "      <td>0.002239</td>\n",
       "      <td>0.005292</td>\n",
       "      <td>0.191653</td>\n",
       "      <td>t</td>\n",
       "      <td>[417720, 272816, 119840]</td>\n",
       "      <td>[417708, 272892, 119880]</td>\n",
       "    </tr>\n",
       "    <tr>\n",
       "      <th>124</th>\n",
       "      <td>237434942</td>\n",
       "      <td>t</td>\n",
       "      <td>77832023284765928</td>\n",
       "      <td>720575940627197566</td>\n",
       "      <td>77832023284771485</td>\n",
       "      <td>720575940612001489</td>\n",
       "      <td>161.775467</td>\n",
       "      <td>141</td>\n",
       "      <td>0.023719</td>\n",
       "      <td>0.890757</td>\n",
       "      <td>0.013778</td>\n",
       "      <td>0.002228</td>\n",
       "      <td>0.019519</td>\n",
       "      <td>0.049999</td>\n",
       "      <td>t</td>\n",
       "      <td>[417900, 272952, 119880]</td>\n",
       "      <td>[417844, 273044, 119880]</td>\n",
>>>>>>> 874531aa
       "    </tr>\n",
       "    <tr>\n",
       "      <th>125</th>\n",
       "      <td>237435004</td>\n",
       "      <td>t</td>\n",
       "      <td>77832023284778536</td>\n",
       "      <td>720575940627197566</td>\n",
       "      <td>77832023284792016</td>\n",
       "      <td>720575940612001489</td>\n",
       "      <td>91.194901</td>\n",
       "      <td>114</td>\n",
       "      <td>0.056194</td>\n",
       "      <td>0.560103</td>\n",
       "      <td>0.066058</td>\n",
       "      <td>0.014366</td>\n",
       "      <td>0.059227</td>\n",
       "      <td>0.244052</td>\n",
       "      <td>t</td>\n",
       "      <td>[419064, 274020, 120360]</td>\n",
       "      <td>[419164, 273968, 120400]</td>\n",
       "    </tr>\n",
       "  </tbody>\n",
       "</table>\n",
       "<p>96 rows × 17 columns</p>\n",
       "</div>"
      ],
      "text/plain": [
       "            id valid  pre_pt_supervoxel_id      pre_pt_root_id  \\\n",
<<<<<<< HEAD
       "0    211365569     t     77832229442872849  720575940627197566   \n",
       "1    217890780     t     77691423235424395  720575940627197566   \n",
       "2      6180240     t     77761173637894262  720575940627197566   \n",
       "3     51374154     t     77691285729116258  720575940627197566   \n",
       "4    237434942     t     77832023284765928  720575940627197566   \n",
       "..         ...   ...                   ...                 ...   \n",
       "121  236131087     t     77761585821121562  720575940627197566   \n",
       "122  217890770     t     77691423235405859  720575940627197566   \n",
       "123  147115465     t     77832023284730175  720575940627197566   \n",
       "124  221946020     t     77832160723343355  720575940627197566   \n",
       "125  237435004     t     77832023284778536  720575940627197566   \n",
       "\n",
       "     post_pt_supervoxel_id     post_pt_root_id  connection_score  cleft_score  \\\n",
       "0        77832229442883229  720575940612001489         52.161354          100   \n",
       "1        77691423235425756  720575940612001489        102.692398          145   \n",
       "2        77761173637888123  720575940612001489        227.389908          158   \n",
       "3        77691285729100925  720575940612001489        111.818047          132   \n",
       "4        77832023284771485  720575940612001489        161.775467          141   \n",
       "..                     ...                 ...               ...          ...   \n",
       "121      77761585821120349  720575940612001489         88.254326          116   \n",
       "122      77691423235425756  720575940612001489         65.530502          145   \n",
       "123      77832023284716150  720575940612001489         13.454404          142   \n",
       "124      77832160723346346  720575940612001489       1038.665283          143   \n",
       "125      77832023284792016  720575940612001489         91.194901          114   \n",
       "\n",
       "         gaba       ach      glut       oct       ser        da valid_nt  \\\n",
       "0    0.050798  0.706145  0.103963  0.020856  0.007026  0.111212        t   \n",
       "1    0.004396  0.970069  0.000883  0.000840  0.000148  0.023665        t   \n",
       "2    0.011852  0.966436  0.005491  0.002103  0.000580  0.013538        t   \n",
       "3    0.008370  0.705035  0.009202  0.000005  0.272142  0.005246        t   \n",
       "4    0.023719  0.890757  0.013778  0.002228  0.019519  0.049999        t   \n",
       "..        ...       ...       ...       ...       ...       ...      ...   \n",
       "121  0.007150  0.958711  0.001355  0.016179  0.000408  0.016197        t   \n",
       "122  0.003493  0.976093  0.000120  0.003406  0.000033  0.016854        t   \n",
       "123  0.014081  0.748565  0.001552  0.000199  0.003485  0.232117        t   \n",
       "124  0.048305  0.895462  0.023994  0.006970  0.001213  0.024056        t   \n",
       "125  0.056194  0.560103  0.066058  0.014366  0.059227  0.244052        t   \n",
       "\n",
       "              pre_pt_position          post_pt_position  \n",
       "0    [418808, 286736, 110840]  [418760, 286616, 110880]  \n",
       "1    [412236, 283056, 121640]  [412208, 283148, 121680]  \n",
       "2    [414292, 245008, 144520]  [414160, 245016, 144520]  \n",
       "3     [409856, 274840, 93040]   [409984, 274868, 93040]  \n",
       "4    [417900, 272952, 119880]  [417844, 273044, 119880]  \n",
       "..                        ...                       ...  \n",
       "121  [414620, 270192, 119680]  [414520, 270216, 119680]  \n",
       "122  [412216, 283052, 121600]  [412128, 283092, 121640]  \n",
       "123  [419512, 274800, 118480]  [419480, 274656, 118480]  \n",
       "124  [417700, 282552, 108800]  [417580, 282568, 108800]  \n",
=======
       "0      6162631     t     77761104918444158  720575940627197566   \n",
       "1      6180240     t     77761173637894262  720575940627197566   \n",
       "3      8180655     t     77761173637907153  720575940627197566   \n",
       "4     40964236     t     77691492021634849  720575940627197566   \n",
       "5     51374115     t     77691285729051546  720575940627197566   \n",
       "..         ...   ...                   ...                 ...   \n",
       "121  236982393     t     77761585821126507  720575940627197566   \n",
       "122  237434920     t     77832023284777092  720575940627197566   \n",
       "123  237434941     t     77831954565287519  720575940627197566   \n",
       "124  237434942     t     77832023284765928  720575940627197566   \n",
       "125  237435004     t     77832023284778536  720575940627197566   \n",
       "\n",
       "     post_pt_supervoxel_id     post_pt_root_id  connection_score  cleft_score  \\\n",
       "0        77761104918444188  720575940612001489        326.542755          102   \n",
       "1        77761173637888123  720575940612001489        227.389908          158   \n",
       "3        77761173637915205  720575940612001489         49.321461          176   \n",
       "4        77691492021615097  720575940612001489          7.644144           62   \n",
       "5        77691285729087258  720575940612001489        167.695801          106   \n",
       "..                     ...                 ...               ...          ...   \n",
       "121      77761585821131453  720575940612001489        476.344971          145   \n",
       "122      77832023284775770  720575940612001489         58.748398          144   \n",
       "123      77831954565292946  720575940612001489         37.415009          145   \n",
       "124      77832023284771485  720575940612001489        161.775467          141   \n",
       "125      77832023284792016  720575940612001489         91.194901          114   \n",
       "\n",
       "         gaba       ach      glut       oct       ser        da valid_nt  \\\n",
       "0    0.147903  0.462820  0.375533  0.005401  0.001151  0.007191        t   \n",
       "1    0.011852  0.966436  0.005491  0.002103  0.000580  0.013538        t   \n",
       "3    0.016921  0.900563  0.015684  0.001348  0.005939  0.059545        t   \n",
       "4    0.024671  0.912242  0.009162  0.000161  0.018725  0.035040        t   \n",
       "5    0.025043  0.350947  0.025653  0.002037  0.509739  0.086582        t   \n",
       "..        ...       ...       ...       ...       ...       ...      ...   \n",
       "121  0.009036  0.962195  0.000537  0.000177  0.001508  0.026548        t   \n",
       "122  0.032626  0.951942  0.001326  0.000276  0.000651  0.013178        t   \n",
       "123  0.013553  0.776630  0.010634  0.002239  0.005292  0.191653        t   \n",
       "124  0.023719  0.890757  0.013778  0.002228  0.019519  0.049999        t   \n",
       "125  0.056194  0.560103  0.066058  0.014366  0.059227  0.244052        t   \n",
       "\n",
       "              pre_pt_position          post_pt_position  \n",
       "0    [414712, 243344, 145120]  [414600, 243276, 145120]  \n",
       "1    [414292, 245008, 144520]  [414160, 245016, 144520]  \n",
       "3    [415680, 247148, 144920]  [415632, 247108, 145040]  \n",
       "4    [412888, 286088, 130840]  [412960, 286024, 130840]  \n",
       "5     [410048, 275336, 92480]   [410000, 275244, 92520]  \n",
       "..                        ...                       ...  \n",
       "121  [415872, 269404, 120080]  [415864, 269284, 120040]  \n",
       "122  [418172, 273748, 119600]  [418084, 273656, 119560]  \n",
       "123  [417720, 272816, 119840]  [417708, 272892, 119880]  \n",
       "124  [417900, 272952, 119880]  [417844, 273044, 119880]  \n",
>>>>>>> 874531aa
       "125  [419064, 274020, 120360]  [419164, 273968, 120400]  \n",
       "\n",
       "[96 rows x 17 columns]"
      ]
     },
<<<<<<< HEAD
     "execution_count": 18,
=======
     "execution_count": 63,
>>>>>>> 874531aa
     "metadata": {},
     "output_type": "execute_result"
    }
   ],
   "source": [
<<<<<<< HEAD
    "syn_df = client.materialize.query_table(synapse_table, \n",
    "                                        filter_in_dict={\"pre_pt_root_id\": [720575940627197566],\n",
    "                                                        \"post_pt_root_id\": [720575940612001489]})\n",
=======
    "%%time \n",
    "\n",
    "syn_df = client.materialize.live_query(synapse_table, \n",
    "                                       filter_in_dict={\"pre_pt_root_id\": [720575940627197566],\n",
    "                                                       \"post_pt_root_id\": [720575940612001489]},\n",
    "                                       timestamp=datetime.datetime.utcnow())\n",
    "\n",
>>>>>>> 874531aa
    "syn_df = syn_df[syn_df[\"cleft_score\"] >= 50]\n",
    "\n",
    "syn_df"
   ]
  },
  {
   "cell_type": "markdown",
   "metadata": {},
   "source": [
    "## \"Live\" Materialization Queries"
   ]
  },
  {
   "cell_type": "markdown",
   "metadata": {},
   "source": [
    "\"Live\" materializations allow one to run queries without adhering to versions. This is useful when recent proofreading edits should be reflected in the analysis. Live materializations require a timestamp for which the query should be executed. "
   ]
  },
  {
   "cell_type": "code",
   "execution_count": 33,
   "metadata": {},
   "outputs": [],
   "source": [
    "timestamp_now = datetime.datetime.utcnow()"
   ]
  },
  {
   "cell_type": "code",
   "execution_count": 35,
   "metadata": {},
   "outputs": [
    {
     "name": "stdout",
     "output_type": "stream",
     "text": [
      "CPU times: user 90.1 ms, sys: 2.9 ms, total: 93 ms\n",
      "Wall time: 2.71 s\n"
     ]
    },
    {
     "data": {
      "text/html": [
       "<div>\n",
       "<style scoped>\n",
       "    .dataframe tbody tr th:only-of-type {\n",
       "        vertical-align: middle;\n",
       "    }\n",
       "\n",
       "    .dataframe tbody tr th {\n",
       "        vertical-align: top;\n",
       "    }\n",
       "\n",
       "    .dataframe thead th {\n",
       "        text-align: right;\n",
       "    }\n",
       "</style>\n",
       "<table border=\"1\" class=\"dataframe\">\n",
       "  <thead>\n",
       "    <tr style=\"text-align: right;\">\n",
       "      <th></th>\n",
       "      <th>id</th>\n",
       "      <th>valid</th>\n",
       "      <th>pre_pt_supervoxel_id</th>\n",
       "      <th>pre_pt_root_id</th>\n",
       "      <th>post_pt_supervoxel_id</th>\n",
       "      <th>post_pt_root_id</th>\n",
       "      <th>connection_score</th>\n",
       "      <th>cleft_score</th>\n",
       "      <th>gaba</th>\n",
       "      <th>ach</th>\n",
       "      <th>glut</th>\n",
       "      <th>oct</th>\n",
       "      <th>ser</th>\n",
       "      <th>da</th>\n",
       "      <th>valid_nt</th>\n",
       "      <th>pre_pt_position</th>\n",
       "      <th>post_pt_position</th>\n",
       "    </tr>\n",
       "  </thead>\n",
       "  <tbody>\n",
       "    <tr>\n",
       "      <th>0</th>\n",
       "      <td>43917406</td>\n",
       "      <td>t</td>\n",
       "      <td>84727748031271775</td>\n",
       "      <td>720575940637186126</td>\n",
       "      <td>84727748031264584</td>\n",
       "      <td>720575940626445100</td>\n",
       "      <td>63.022396</td>\n",
       "      <td>124</td>\n",
       "      <td>0.010390</td>\n",
       "      <td>0.950272</td>\n",
       "      <td>0.002132</td>\n",
       "      <td>0.008374</td>\n",
       "      <td>3.866737e-04</td>\n",
       "      <td>0.028445</td>\n",
       "      <td>t</td>\n",
       "      <td>[820188, 250388, 153800]</td>\n",
       "      <td>[820212, 250440, 153840]</td>\n",
       "    </tr>\n",
       "    <tr>\n",
       "      <th>1</th>\n",
       "      <td>61506994</td>\n",
       "      <td>t</td>\n",
       "      <td>83320304562319572</td>\n",
       "      <td>720575940637186126</td>\n",
       "      <td>83320304562328649</td>\n",
       "      <td>720575940619082317</td>\n",
       "      <td>54.087387</td>\n",
       "      <td>139</td>\n",
       "      <td>0.000389</td>\n",
       "      <td>0.997138</td>\n",
       "      <td>0.000002</td>\n",
       "      <td>0.001707</td>\n",
       "      <td>9.331072e-07</td>\n",
       "      <td>0.000762</td>\n",
       "      <td>t</td>\n",
       "      <td>[740408, 246192, 190520]</td>\n",
       "      <td>[740380, 246032, 190560]</td>\n",
       "    </tr>\n",
       "    <tr>\n",
       "      <th>2</th>\n",
       "      <td>232489725</td>\n",
       "      <td>t</td>\n",
       "      <td>84094429400951571</td>\n",
       "      <td>720575940637186126</td>\n",
       "      <td>84094429400956510</td>\n",
       "      <td>720575940590374582</td>\n",
       "      <td>270.478394</td>\n",
       "      <td>137</td>\n",
       "      <td>0.064027</td>\n",
       "      <td>0.356340</td>\n",
       "      <td>0.515614</td>\n",
       "      <td>0.004106</td>\n",
       "      <td>6.949618e-03</td>\n",
       "      <td>0.052963</td>\n",
       "      <td>t</td>\n",
       "      <td>[782552, 248476, 180040]</td>\n",
       "      <td>[782508, 248392, 180080]</td>\n",
       "    </tr>\n",
       "    <tr>\n",
       "      <th>3</th>\n",
       "      <td>232945196</td>\n",
       "      <td>t</td>\n",
       "      <td>84094429400971745</td>\n",
       "      <td>720575940637186126</td>\n",
       "      <td>84024060656788915</td>\n",
       "      <td>720575940583849998</td>\n",
       "      <td>100.080338</td>\n",
       "      <td>144</td>\n",
       "      <td>0.021885</td>\n",
       "      <td>0.813248</td>\n",
       "      <td>0.028637</td>\n",
       "      <td>0.006434</td>\n",
       "      <td>7.459946e-03</td>\n",
       "      <td>0.122336</td>\n",
       "      <td>t</td>\n",
       "      <td>[782036, 250656, 180240]</td>\n",
       "      <td>[781968, 250780, 180200]</td>\n",
       "    </tr>\n",
       "    <tr>\n",
       "      <th>4</th>\n",
       "      <td>239559768</td>\n",
       "      <td>t</td>\n",
       "      <td>84094429400828504</td>\n",
       "      <td>720575940637186126</td>\n",
       "      <td>84094429400827280</td>\n",
       "      <td>720575940626431532</td>\n",
       "      <td>31.991150</td>\n",
       "      <td>146</td>\n",
       "      <td>0.087519</td>\n",
       "      <td>0.123452</td>\n",
       "      <td>0.744683</td>\n",
       "      <td>0.002957</td>\n",
       "      <td>2.260582e-02</td>\n",
       "      <td>0.018783</td>\n",
       "      <td>t</td>\n",
       "      <td>[783352, 250516, 176320]</td>\n",
       "      <td>[783288, 250484, 176280]</td>\n",
       "    </tr>\n",
       "    <tr>\n",
       "      <th>...</th>\n",
       "      <td>...</td>\n",
       "      <td>...</td>\n",
       "      <td>...</td>\n",
       "      <td>...</td>\n",
       "      <td>...</td>\n",
       "      <td>...</td>\n",
       "      <td>...</td>\n",
       "      <td>...</td>\n",
       "      <td>...</td>\n",
       "      <td>...</td>\n",
       "      <td>...</td>\n",
       "      <td>...</td>\n",
       "      <td>...</td>\n",
       "      <td>...</td>\n",
       "      <td>...</td>\n",
       "      <td>...</td>\n",
       "      <td>...</td>\n",
       "    </tr>\n",
       "    <tr>\n",
       "      <th>1807</th>\n",
       "      <td>232945305</td>\n",
       "      <td>t</td>\n",
       "      <td>84094429400962617</td>\n",
       "      <td>720575940637186126</td>\n",
       "      <td>84094429400990219</td>\n",
       "      <td>720575940633432206</td>\n",
       "      <td>51.244499</td>\n",
       "      <td>111</td>\n",
       "      <td>0.006596</td>\n",
       "      <td>0.946592</td>\n",
       "      <td>0.003757</td>\n",
       "      <td>0.034190</td>\n",
       "      <td>8.990807e-05</td>\n",
       "      <td>0.008774</td>\n",
       "      <td>t</td>\n",
       "      <td>[782376, 251864, 180800]</td>\n",
       "      <td>[782468, 251780, 180840]</td>\n",
       "    </tr>\n",
       "    <tr>\n",
       "      <th>1808</th>\n",
       "      <td>232948742</td>\n",
       "      <td>t</td>\n",
       "      <td>84024060656803275</td>\n",
       "      <td>720575940637186126</td>\n",
       "      <td>84024060656799478</td>\n",
       "      <td>720575940627765099</td>\n",
       "      <td>11.450621</td>\n",
       "      <td>67</td>\n",
       "      <td>0.032924</td>\n",
       "      <td>0.898681</td>\n",
       "      <td>0.032187</td>\n",
       "      <td>0.001579</td>\n",
       "      <td>1.981975e-03</td>\n",
       "      <td>0.032648</td>\n",
       "      <td>t</td>\n",
       "      <td>[780720, 250520, 180640]</td>\n",
       "      <td>[780840, 250488, 180640]</td>\n",
       "    </tr>\n",
       "    <tr>\n",
       "      <th>1810</th>\n",
       "      <td>239559737</td>\n",
       "      <td>t</td>\n",
       "      <td>84094429400832117</td>\n",
       "      <td>720575940637186126</td>\n",
       "      <td>84094429400820474</td>\n",
       "      <td>720575940620162332</td>\n",
       "      <td>275.813080</td>\n",
       "      <td>142</td>\n",
       "      <td>0.010846</td>\n",
       "      <td>0.939684</td>\n",
       "      <td>0.026259</td>\n",
       "      <td>0.020127</td>\n",
       "      <td>7.136991e-05</td>\n",
       "      <td>0.003012</td>\n",
       "      <td>t</td>\n",
       "      <td>[784380, 249888, 176080]</td>\n",
       "      <td>[784280, 249884, 176040]</td>\n",
       "    </tr>\n",
       "    <tr>\n",
       "      <th>1811</th>\n",
       "      <td>239559595</td>\n",
       "      <td>t</td>\n",
       "      <td>84094429400800897</td>\n",
       "      <td>720575940637186126</td>\n",
       "      <td>84094429400805747</td>\n",
       "      <td>720575940627076396</td>\n",
       "      <td>241.319305</td>\n",
       "      <td>142</td>\n",
       "      <td>0.002015</td>\n",
       "      <td>0.988075</td>\n",
       "      <td>0.000435</td>\n",
       "      <td>0.007664</td>\n",
       "      <td>2.856799e-06</td>\n",
       "      <td>0.001808</td>\n",
       "      <td>t</td>\n",
       "      <td>[784652, 251304, 175600]</td>\n",
       "      <td>[784708, 251216, 175600]</td>\n",
       "    </tr>\n",
       "    <tr>\n",
       "      <th>1812</th>\n",
       "      <td>242611511</td>\n",
       "      <td>t</td>\n",
       "      <td>84587010543015811</td>\n",
       "      <td>720575940637186126</td>\n",
       "      <td>84587010543017084</td>\n",
       "      <td>720575940498620410</td>\n",
       "      <td>16.303911</td>\n",
       "      <td>58</td>\n",
       "      <td>0.190740</td>\n",
       "      <td>0.491727</td>\n",
       "      <td>0.150436</td>\n",
       "      <td>0.009635</td>\n",
       "      <td>2.533201e-02</td>\n",
       "      <td>0.132131</td>\n",
       "      <td>t</td>\n",
       "      <td>[811568, 250932, 156880]</td>\n",
       "      <td>[811472, 250896, 156880]</td>\n",
       "    </tr>\n",
       "  </tbody>\n",
       "</table>\n",
       "<p>1422 rows × 17 columns</p>\n",
       "</div>"
      ],
      "text/plain": [
       "             id valid  pre_pt_supervoxel_id      pre_pt_root_id  \\\n",
       "0      43917406     t     84727748031271775  720575940637186126   \n",
       "1      61506994     t     83320304562319572  720575940637186126   \n",
       "2     232489725     t     84094429400951571  720575940637186126   \n",
       "3     232945196     t     84094429400971745  720575940637186126   \n",
       "4     239559768     t     84094429400828504  720575940637186126   \n",
       "...         ...   ...                   ...                 ...   \n",
       "1807  232945305     t     84094429400962617  720575940637186126   \n",
       "1808  232948742     t     84024060656803275  720575940637186126   \n",
       "1810  239559737     t     84094429400832117  720575940637186126   \n",
       "1811  239559595     t     84094429400800897  720575940637186126   \n",
       "1812  242611511     t     84587010543015811  720575940637186126   \n",
       "\n",
       "      post_pt_supervoxel_id     post_pt_root_id  connection_score  \\\n",
       "0         84727748031264584  720575940626445100         63.022396   \n",
       "1         83320304562328649  720575940619082317         54.087387   \n",
       "2         84094429400956510  720575940590374582        270.478394   \n",
       "3         84024060656788915  720575940583849998        100.080338   \n",
       "4         84094429400827280  720575940626431532         31.991150   \n",
       "...                     ...                 ...               ...   \n",
       "1807      84094429400990219  720575940633432206         51.244499   \n",
       "1808      84024060656799478  720575940627765099         11.450621   \n",
       "1810      84094429400820474  720575940620162332        275.813080   \n",
       "1811      84094429400805747  720575940627076396        241.319305   \n",
       "1812      84587010543017084  720575940498620410         16.303911   \n",
       "\n",
       "      cleft_score      gaba       ach      glut       oct           ser  \\\n",
       "0             124  0.010390  0.950272  0.002132  0.008374  3.866737e-04   \n",
       "1             139  0.000389  0.997138  0.000002  0.001707  9.331072e-07   \n",
       "2             137  0.064027  0.356340  0.515614  0.004106  6.949618e-03   \n",
       "3             144  0.021885  0.813248  0.028637  0.006434  7.459946e-03   \n",
       "4             146  0.087519  0.123452  0.744683  0.002957  2.260582e-02   \n",
       "...           ...       ...       ...       ...       ...           ...   \n",
       "1807          111  0.006596  0.946592  0.003757  0.034190  8.990807e-05   \n",
       "1808           67  0.032924  0.898681  0.032187  0.001579  1.981975e-03   \n",
       "1810          142  0.010846  0.939684  0.026259  0.020127  7.136991e-05   \n",
       "1811          142  0.002015  0.988075  0.000435  0.007664  2.856799e-06   \n",
       "1812           58  0.190740  0.491727  0.150436  0.009635  2.533201e-02   \n",
       "\n",
       "            da valid_nt           pre_pt_position          post_pt_position  \n",
       "0     0.028445        t  [820188, 250388, 153800]  [820212, 250440, 153840]  \n",
       "1     0.000762        t  [740408, 246192, 190520]  [740380, 246032, 190560]  \n",
       "2     0.052963        t  [782552, 248476, 180040]  [782508, 248392, 180080]  \n",
       "3     0.122336        t  [782036, 250656, 180240]  [781968, 250780, 180200]  \n",
       "4     0.018783        t  [783352, 250516, 176320]  [783288, 250484, 176280]  \n",
       "...        ...      ...                       ...                       ...  \n",
       "1807  0.008774        t  [782376, 251864, 180800]  [782468, 251780, 180840]  \n",
       "1808  0.032648        t  [780720, 250520, 180640]  [780840, 250488, 180640]  \n",
       "1810  0.003012        t  [784380, 249888, 176080]  [784280, 249884, 176040]  \n",
       "1811  0.001808        t  [784652, 251304, 175600]  [784708, 251216, 175600]  \n",
       "1812  0.132131        t  [811568, 250932, 156880]  [811472, 250896, 156880]  \n",
       "\n",
       "[1422 rows x 17 columns]"
      ]
     },
     "execution_count": 35,
     "metadata": {},
     "output_type": "execute_result"
    }
   ],
   "source": [
    "%%time \n",
    "\n",
    "# Code to retrieve a root id that will work with this query. See the next section for more details\n",
    "latest_roots = client.chunkedgraph.get_latest_roots(720575940627185911, timestamp_future=timestamp_now)\n",
    "latest_roots\n",
    "\n",
    "syn_df = client.materialize.live_query(synapse_table, \n",
    "                                       filter_in_dict={\"pre_pt_root_id\": [latest_roots[0]]},\n",
    "                                       timestamp=timestamp_now)\n",
    "\n",
    "syn_df = syn_df[syn_df[\"cleft_score\"] >= 50]\n",
    "\n",
    "syn_df"
   ]
  },
  {
   "cell_type": "markdown",
   "metadata": {},
   "source": [
    "If the root id is incompatible with the timestamp, an error is raised:"
   ]
  },
  {
   "cell_type": "code",
   "execution_count": 36,
   "metadata": {},
   "outputs": [
    {
     "ename": "ValueError",
     "evalue": "Timestamp incompatible with IDs: [720575940627185911] are expired, use chunkedgraph client to find valid ID(s)",
     "output_type": "error",
     "traceback": [
      "\u001b[0;31m---------------------------------------------------------------------------\u001b[0m",
      "\u001b[0;31mValueError\u001b[0m                                Traceback (most recent call last)",
      "\u001b[0;32m<timed exec>\u001b[0m in \u001b[0;36m<module>\u001b[0;34m\u001b[0m\n",
      "\u001b[0;32m~/AnnotationFrameworkClient/annotationframeworkclient/materializationengine.py\u001b[0m in \u001b[0;36mlive_query\u001b[0;34m(self, table, timestamp, filter_in_dict, filter_out_dict, filter_equal_dict, filter_spatial, join_args, select_columns, offset, limit, datastack_name, split_positions, post_filter)\u001b[0m\n\u001b[1;32m    861\u001b[0m         \u001b[0;31m# most recent materialization\u001b[0m\u001b[0;34m\u001b[0m\u001b[0;34m\u001b[0m\u001b[0;34m\u001b[0m\u001b[0m\n\u001b[1;32m    862\u001b[0m         \u001b[0;32mwith\u001b[0m \u001b[0mTimeIt\u001b[0m\u001b[0;34m(\u001b[0m\u001b[0;34m\"map_filters\"\u001b[0m\u001b[0;34m)\u001b[0m\u001b[0;34m:\u001b[0m\u001b[0;34m\u001b[0m\u001b[0;34m\u001b[0m\u001b[0m\n\u001b[0;32m--> 863\u001b[0;31m             past_filters, future_map = self.map_filters(\n\u001b[0m\u001b[1;32m    864\u001b[0m                 \u001b[0;34m[\u001b[0m\u001b[0mfilter_in_dict\u001b[0m\u001b[0;34m,\u001b[0m \u001b[0mfilter_out_dict\u001b[0m\u001b[0;34m,\u001b[0m \u001b[0mfilter_equal_dict\u001b[0m\u001b[0;34m]\u001b[0m\u001b[0;34m,\u001b[0m\u001b[0;34m\u001b[0m\u001b[0;34m\u001b[0m\u001b[0m\n\u001b[1;32m    865\u001b[0m                 \u001b[0mtimestamp\u001b[0m\u001b[0;34m,\u001b[0m\u001b[0;34m\u001b[0m\u001b[0;34m\u001b[0m\u001b[0m\n",
      "\u001b[0;32m~/AnnotationFrameworkClient/annotationframeworkclient/materializationengine.py\u001b[0m in \u001b[0;36mmap_filters\u001b[0;34m(self, filters, timestamp, timestamp_past)\u001b[0m\n\u001b[1;32m    680\u001b[0m                 \u001b[0mtoo_recent_str\u001b[0m \u001b[0;34m=\u001b[0m \u001b[0;34m\"\"\u001b[0m\u001b[0;34m\u001b[0m\u001b[0;34m\u001b[0m\u001b[0m\n\u001b[1;32m    681\u001b[0m \u001b[0;34m\u001b[0m\u001b[0m\n\u001b[0;32m--> 682\u001b[0;31m             raise ValueError(\n\u001b[0m\u001b[1;32m    683\u001b[0m                 \u001b[0;34mf\"Timestamp incompatible with IDs: {too_old_str}{too_recent_str}use chunkedgraph client to find valid ID(s)\"\u001b[0m\u001b[0;34m\u001b[0m\u001b[0;34m\u001b[0m\u001b[0m\n\u001b[1;32m    684\u001b[0m             )\n",
      "\u001b[0;31mValueError\u001b[0m: Timestamp incompatible with IDs: [720575940627185911] are expired, use chunkedgraph client to find valid ID(s)"
     ]
    }
   ],
   "source": [
    "%%time \n",
    "\n",
    "syn_df = client.materialize.live_query(synapse_table, \n",
    "                                       filter_in_dict={\"pre_pt_root_id\": [720575940627185911]},\n",
    "                                       timestamp=timestamp_now)"
   ]
  },
  {
   "cell_type": "markdown",
   "metadata": {},
   "source": [
    "## Retrieving matching root ids\n",
    "\n",
    "Neuroglancer shows the most recent version of the segmentation by default. Neurons that have been updated since a materialized version are not included in a table of that version. To reconcile this, users need to look up root ids for their data with a timestamp. \n",
    "\n",
    "We generally recommend storing annotations as points in space as these can be mapped to root ids easily (that's basically what materialization is). Soon, users will be able to create their own annotation tables and CAVE will provide fitting root ids automatically. Still, use cases will arrive that require a mnual materialization by the user:"
   ]
  },
  {
   "cell_type": "markdown",
   "metadata": {},
   "source": [
    "### Programmatically/Manually - Root id history\n",
    "\n",
    "The client interface can be used to query the \"lineage\" of a root id. This contains all ancestors and successors in time and can be restricted with timestamps in the past and future. The lineage can be retrieved as networkx graph:"
   ]
  },
  {
   "cell_type": "code",
   "execution_count": 39,
   "metadata": {},
   "outputs": [
    {
     "data": {
      "text/plain": [
       "<networkx.classes.digraph.DiGraph at 0x7f8a4aae3340>"
      ]
     },
     "execution_count": 39,
     "metadata": {},
     "output_type": "execute_result"
    }
   ],
   "source": [
    "client.chunkedgraph.get_lineage_graph(720575940627185911, as_nx_graph=True)"
   ]
  },
  {
   "cell_type": "markdown",
   "metadata": {},
   "source": [
    "Based on the lineage graph the latest root ids can be retrieved:"
   ]
  },
  {
   "cell_type": "code",
   "execution_count": null,
   "metadata": {},
   "outputs": [],
   "source": [
    "latest_roots = client.chunkedgraph.get_latest_roots(720575940627197566, timestamp_future=timestamp_now)\n",
    "latest_roots"
   ]
  },
  {
   "cell_type": "markdown",
   "metadata": {},
   "source": [
    "As there can be multiple successors for a given ID (because of splits) the user will have to determine which of these matches the neuron of interest.\n",
    "\n",
    "The client also enables the retrieval of the original root ids that contributed to a given neuron:"
   ]
  },
  {
   "cell_type": "code",
   "execution_count": 47,
   "metadata": {},
   "outputs": [
    {
     "data": {
      "text/plain": [
       "array([720575940611736976, 720575940619683443, 720575940502382601,\n",
       "       720575940502373129, 720575940502373897, 720575940502377225,\n",
       "       720575940519142108, 720575940519144924, 720575940519141596,\n",
       "       720575940519144156, 720575940502370057, 720575940519126492,\n",
       "       720575940519126748, 720575940519130332, 720575940519131356,\n",
       "       720575940519134684, 720575940618400560, 720575940615477396,\n",
       "       720575940618047811, 720575940601614877, 720575940630717493])"
      ]
     },
     "execution_count": 47,
     "metadata": {},
     "output_type": "execute_result"
    }
   ],
   "source": [
    "original_roots = client.chunkedgraph.get_original_roots(720575940627197566)\n",
    "original_roots"
   ]
  },
  {
   "cell_type": "markdown",
   "metadata": {},
   "source": [
    "### Programmatically - Spatial lookup\n",
    "\n",
    "The client interface allows users to query a root id for a given supervoxel id (see Section 5 in [the related tutorial](https://github.com/seung-lab/AnnotationFrameworkClient/blob/master/FrameworkClientExamples.ipynb). Supervoxel ids can be retrieved from the segmentation using [cloudvolume](https://github.com/seung-lab/cloud-volume/)."
   ]
  },
  {
   "cell_type": "markdown",
   "metadata": {},
   "source": [
    "### Neuroglancer\n",
    "\n",
    "The segmentation layer has an option under the tab \"graph\" to lock a layer to a specific timestamps. Then, root ids are looked up with this specific timestamp (proofreading is not possible in this mode). Be aware that this mode does not prevent the pasting of root ids from different timestamps into the layer as that circumvents the lookup to the server."
   ]
  },
  {
   "cell_type": "markdown",
   "metadata": {},
   "source": [
    "There are two ways to reconcile this. The client helps with identifying neurons that originated from the original ID. For instance, for the ID above, these are the IDs that resulted from it:"
   ]
  },
  {
   "cell_type": "code",
   "execution_count": 22,
   "metadata": {},
   "outputs": [
    {
     "data": {
      "text/plain": [
       "array([720575940637186126, 720575940633533620, 720575940624627843])"
      ]
     },
     "execution_count": 22,
     "metadata": {},
     "output_type": "execute_result"
    }
   ],
   "source": [
    "latest_roots = client.chunkedgraph.get_latest_roots(720575940627185911, timestamp_future=timestamp_now)\n",
    "latest_roots"
   ]
  },
  {
   "cell_type": "markdown",
   "metadata": {},
   "source": [
    "One can inspect these and determine which segment fits the neuron in question and then run the query: "
   ]
  },
  {
   "cell_type": "code",
   "execution_count": 23,
   "metadata": {},
   "outputs": [
    {
     "name": "stdout",
     "output_type": "stream",
     "text": [
      "CPU times: user 46.6 ms, sys: 6.31 ms, total: 52.9 ms\n",
      "Wall time: 1.5 s\n"
     ]
    },
    {
     "data": {
      "text/html": [
       "<div>\n",
       "<style scoped>\n",
       "    .dataframe tbody tr th:only-of-type {\n",
       "        vertical-align: middle;\n",
       "    }\n",
       "\n",
       "    .dataframe tbody tr th {\n",
       "        vertical-align: top;\n",
       "    }\n",
       "\n",
       "    .dataframe thead th {\n",
       "        text-align: right;\n",
       "    }\n",
       "</style>\n",
       "<table border=\"1\" class=\"dataframe\">\n",
       "  <thead>\n",
       "    <tr style=\"text-align: right;\">\n",
       "      <th></th>\n",
       "      <th>id</th>\n",
       "      <th>valid</th>\n",
       "      <th>pre_pt_supervoxel_id</th>\n",
       "      <th>pre_pt_root_id</th>\n",
       "      <th>post_pt_supervoxel_id</th>\n",
       "      <th>post_pt_root_id</th>\n",
       "      <th>connection_score</th>\n",
       "      <th>cleft_score</th>\n",
       "      <th>gaba</th>\n",
       "      <th>ach</th>\n",
       "      <th>glut</th>\n",
       "      <th>oct</th>\n",
       "      <th>ser</th>\n",
       "      <th>da</th>\n",
       "      <th>valid_nt</th>\n",
       "      <th>pre_pt_position</th>\n",
       "      <th>post_pt_position</th>\n",
       "    </tr>\n",
       "  </thead>\n",
       "  <tbody>\n",
       "    <tr>\n",
       "      <th>0</th>\n",
       "      <td>43917406</td>\n",
       "      <td>t</td>\n",
       "      <td>84727748031271775</td>\n",
       "      <td>720575940637186126</td>\n",
       "      <td>84727748031264584</td>\n",
       "      <td>720575940626445100</td>\n",
       "      <td>63.022396</td>\n",
       "      <td>124</td>\n",
       "      <td>0.010390</td>\n",
       "      <td>0.950272</td>\n",
       "      <td>0.002132</td>\n",
       "      <td>0.008374</td>\n",
       "      <td>3.866737e-04</td>\n",
       "      <td>0.028445</td>\n",
       "      <td>t</td>\n",
       "      <td>[820188, 250388, 153800]</td>\n",
       "      <td>[820212, 250440, 153840]</td>\n",
       "    </tr>\n",
       "    <tr>\n",
       "      <th>1</th>\n",
       "      <td>61506994</td>\n",
       "      <td>t</td>\n",
       "      <td>83320304562319572</td>\n",
       "      <td>720575940637186126</td>\n",
       "      <td>83320304562328649</td>\n",
       "      <td>720575940619082317</td>\n",
       "      <td>54.087387</td>\n",
       "      <td>139</td>\n",
       "      <td>0.000389</td>\n",
       "      <td>0.997138</td>\n",
       "      <td>0.000002</td>\n",
       "      <td>0.001707</td>\n",
       "      <td>9.331072e-07</td>\n",
       "      <td>0.000762</td>\n",
       "      <td>t</td>\n",
       "      <td>[740408, 246192, 190520]</td>\n",
       "      <td>[740380, 246032, 190560]</td>\n",
       "    </tr>\n",
       "    <tr>\n",
       "      <th>2</th>\n",
       "      <td>232489725</td>\n",
       "      <td>t</td>\n",
       "      <td>84094429400951571</td>\n",
       "      <td>720575940637186126</td>\n",
       "      <td>84094429400956510</td>\n",
       "      <td>720575940590374582</td>\n",
       "      <td>270.478394</td>\n",
       "      <td>137</td>\n",
       "      <td>0.064027</td>\n",
       "      <td>0.356340</td>\n",
       "      <td>0.515614</td>\n",
       "      <td>0.004106</td>\n",
       "      <td>6.949618e-03</td>\n",
       "      <td>0.052963</td>\n",
       "      <td>t</td>\n",
       "      <td>[782552, 248476, 180040]</td>\n",
       "      <td>[782508, 248392, 180080]</td>\n",
       "    </tr>\n",
       "    <tr>\n",
       "      <th>3</th>\n",
       "      <td>232945196</td>\n",
       "      <td>t</td>\n",
       "      <td>84094429400971745</td>\n",
       "      <td>720575940637186126</td>\n",
       "      <td>84024060656788915</td>\n",
       "      <td>720575940583849998</td>\n",
       "      <td>100.080338</td>\n",
       "      <td>144</td>\n",
       "      <td>0.021885</td>\n",
       "      <td>0.813248</td>\n",
       "      <td>0.028637</td>\n",
       "      <td>0.006434</td>\n",
       "      <td>7.459946e-03</td>\n",
       "      <td>0.122336</td>\n",
       "      <td>t</td>\n",
       "      <td>[782036, 250656, 180240]</td>\n",
       "      <td>[781968, 250780, 180200]</td>\n",
       "    </tr>\n",
       "    <tr>\n",
       "      <th>4</th>\n",
       "      <td>239559768</td>\n",
       "      <td>t</td>\n",
       "      <td>84094429400828504</td>\n",
       "      <td>720575940637186126</td>\n",
       "      <td>84094429400827280</td>\n",
       "      <td>720575940626431532</td>\n",
       "      <td>31.991150</td>\n",
       "      <td>146</td>\n",
       "      <td>0.087519</td>\n",
       "      <td>0.123452</td>\n",
       "      <td>0.744683</td>\n",
       "      <td>0.002957</td>\n",
       "      <td>2.260582e-02</td>\n",
       "      <td>0.018783</td>\n",
       "      <td>t</td>\n",
       "      <td>[783352, 250516, 176320]</td>\n",
       "      <td>[783288, 250484, 176280]</td>\n",
       "    </tr>\n",
       "    <tr>\n",
       "      <th>...</th>\n",
       "      <td>...</td>\n",
       "      <td>...</td>\n",
       "      <td>...</td>\n",
       "      <td>...</td>\n",
       "      <td>...</td>\n",
       "      <td>...</td>\n",
       "      <td>...</td>\n",
       "      <td>...</td>\n",
       "      <td>...</td>\n",
       "      <td>...</td>\n",
       "      <td>...</td>\n",
       "      <td>...</td>\n",
       "      <td>...</td>\n",
       "      <td>...</td>\n",
       "      <td>...</td>\n",
       "      <td>...</td>\n",
       "      <td>...</td>\n",
       "    </tr>\n",
       "    <tr>\n",
       "      <th>1807</th>\n",
       "      <td>232945305</td>\n",
       "      <td>t</td>\n",
       "      <td>84094429400962617</td>\n",
       "      <td>720575940637186126</td>\n",
       "      <td>84094429400990219</td>\n",
       "      <td>720575940633432206</td>\n",
       "      <td>51.244499</td>\n",
       "      <td>111</td>\n",
       "      <td>0.006596</td>\n",
       "      <td>0.946592</td>\n",
       "      <td>0.003757</td>\n",
       "      <td>0.034190</td>\n",
       "      <td>8.990807e-05</td>\n",
       "      <td>0.008774</td>\n",
       "      <td>t</td>\n",
       "      <td>[782376, 251864, 180800]</td>\n",
       "      <td>[782468, 251780, 180840]</td>\n",
       "    </tr>\n",
       "    <tr>\n",
       "      <th>1808</th>\n",
       "      <td>232948742</td>\n",
       "      <td>t</td>\n",
       "      <td>84024060656803275</td>\n",
       "      <td>720575940637186126</td>\n",
       "      <td>84024060656799478</td>\n",
       "      <td>720575940627765099</td>\n",
       "      <td>11.450621</td>\n",
       "      <td>67</td>\n",
       "      <td>0.032924</td>\n",
       "      <td>0.898681</td>\n",
       "      <td>0.032187</td>\n",
       "      <td>0.001579</td>\n",
       "      <td>1.981975e-03</td>\n",
       "      <td>0.032648</td>\n",
       "      <td>t</td>\n",
       "      <td>[780720, 250520, 180640]</td>\n",
       "      <td>[780840, 250488, 180640]</td>\n",
       "    </tr>\n",
       "    <tr>\n",
       "      <th>1810</th>\n",
       "      <td>239559737</td>\n",
       "      <td>t</td>\n",
       "      <td>84094429400832117</td>\n",
       "      <td>720575940637186126</td>\n",
       "      <td>84094429400820474</td>\n",
       "      <td>720575940620162332</td>\n",
       "      <td>275.813080</td>\n",
       "      <td>142</td>\n",
       "      <td>0.010846</td>\n",
       "      <td>0.939684</td>\n",
       "      <td>0.026259</td>\n",
       "      <td>0.020127</td>\n",
       "      <td>7.136991e-05</td>\n",
       "      <td>0.003012</td>\n",
       "      <td>t</td>\n",
       "      <td>[784380, 249888, 176080]</td>\n",
       "      <td>[784280, 249884, 176040]</td>\n",
       "    </tr>\n",
       "    <tr>\n",
       "      <th>1811</th>\n",
       "      <td>239559595</td>\n",
       "      <td>t</td>\n",
       "      <td>84094429400800897</td>\n",
       "      <td>720575940637186126</td>\n",
       "      <td>84094429400805747</td>\n",
       "      <td>720575940627076396</td>\n",
       "      <td>241.319305</td>\n",
       "      <td>142</td>\n",
       "      <td>0.002015</td>\n",
       "      <td>0.988075</td>\n",
       "      <td>0.000435</td>\n",
       "      <td>0.007664</td>\n",
       "      <td>2.856799e-06</td>\n",
       "      <td>0.001808</td>\n",
       "      <td>t</td>\n",
       "      <td>[784652, 251304, 175600]</td>\n",
       "      <td>[784708, 251216, 175600]</td>\n",
       "    </tr>\n",
       "    <tr>\n",
       "      <th>1812</th>\n",
       "      <td>242611511</td>\n",
       "      <td>t</td>\n",
       "      <td>84587010543015811</td>\n",
       "      <td>720575940637186126</td>\n",
       "      <td>84587010543017084</td>\n",
       "      <td>720575940498620410</td>\n",
       "      <td>16.303911</td>\n",
       "      <td>58</td>\n",
       "      <td>0.190740</td>\n",
       "      <td>0.491727</td>\n",
       "      <td>0.150436</td>\n",
       "      <td>0.009635</td>\n",
       "      <td>2.533201e-02</td>\n",
       "      <td>0.132131</td>\n",
       "      <td>t</td>\n",
       "      <td>[811568, 250932, 156880]</td>\n",
       "      <td>[811472, 250896, 156880]</td>\n",
       "    </tr>\n",
       "  </tbody>\n",
       "</table>\n",
       "<p>1422 rows × 17 columns</p>\n",
       "</div>"
      ],
      "text/plain": [
       "             id valid  pre_pt_supervoxel_id      pre_pt_root_id  \\\n",
       "0      43917406     t     84727748031271775  720575940637186126   \n",
       "1      61506994     t     83320304562319572  720575940637186126   \n",
       "2     232489725     t     84094429400951571  720575940637186126   \n",
       "3     232945196     t     84094429400971745  720575940637186126   \n",
       "4     239559768     t     84094429400828504  720575940637186126   \n",
       "...         ...   ...                   ...                 ...   \n",
       "1807  232945305     t     84094429400962617  720575940637186126   \n",
       "1808  232948742     t     84024060656803275  720575940637186126   \n",
       "1810  239559737     t     84094429400832117  720575940637186126   \n",
       "1811  239559595     t     84094429400800897  720575940637186126   \n",
       "1812  242611511     t     84587010543015811  720575940637186126   \n",
       "\n",
       "      post_pt_supervoxel_id     post_pt_root_id  connection_score  \\\n",
       "0         84727748031264584  720575940626445100         63.022396   \n",
       "1         83320304562328649  720575940619082317         54.087387   \n",
       "2         84094429400956510  720575940590374582        270.478394   \n",
       "3         84024060656788915  720575940583849998        100.080338   \n",
       "4         84094429400827280  720575940626431532         31.991150   \n",
       "...                     ...                 ...               ...   \n",
       "1807      84094429400990219  720575940633432206         51.244499   \n",
       "1808      84024060656799478  720575940627765099         11.450621   \n",
       "1810      84094429400820474  720575940620162332        275.813080   \n",
       "1811      84094429400805747  720575940627076396        241.319305   \n",
       "1812      84587010543017084  720575940498620410         16.303911   \n",
       "\n",
       "      cleft_score      gaba       ach      glut       oct           ser  \\\n",
       "0             124  0.010390  0.950272  0.002132  0.008374  3.866737e-04   \n",
       "1             139  0.000389  0.997138  0.000002  0.001707  9.331072e-07   \n",
       "2             137  0.064027  0.356340  0.515614  0.004106  6.949618e-03   \n",
       "3             144  0.021885  0.813248  0.028637  0.006434  7.459946e-03   \n",
       "4             146  0.087519  0.123452  0.744683  0.002957  2.260582e-02   \n",
       "...           ...       ...       ...       ...       ...           ...   \n",
       "1807          111  0.006596  0.946592  0.003757  0.034190  8.990807e-05   \n",
       "1808           67  0.032924  0.898681  0.032187  0.001579  1.981975e-03   \n",
       "1810          142  0.010846  0.939684  0.026259  0.020127  7.136991e-05   \n",
       "1811          142  0.002015  0.988075  0.000435  0.007664  2.856799e-06   \n",
       "1812           58  0.190740  0.491727  0.150436  0.009635  2.533201e-02   \n",
       "\n",
       "            da valid_nt           pre_pt_position          post_pt_position  \n",
       "0     0.028445        t  [820188, 250388, 153800]  [820212, 250440, 153840]  \n",
       "1     0.000762        t  [740408, 246192, 190520]  [740380, 246032, 190560]  \n",
       "2     0.052963        t  [782552, 248476, 180040]  [782508, 248392, 180080]  \n",
       "3     0.122336        t  [782036, 250656, 180240]  [781968, 250780, 180200]  \n",
       "4     0.018783        t  [783352, 250516, 176320]  [783288, 250484, 176280]  \n",
       "...        ...      ...                       ...                       ...  \n",
       "1807  0.008774        t  [782376, 251864, 180800]  [782468, 251780, 180840]  \n",
       "1808  0.032648        t  [780720, 250520, 180640]  [780840, 250488, 180640]  \n",
       "1810  0.003012        t  [784380, 249888, 176080]  [784280, 249884, 176040]  \n",
       "1811  0.001808        t  [784652, 251304, 175600]  [784708, 251216, 175600]  \n",
       "1812  0.132131        t  [811568, 250932, 156880]  [811472, 250896, 156880]  \n",
       "\n",
       "[1422 rows x 17 columns]"
      ]
     },
     "execution_count": 23,
     "metadata": {},
     "output_type": "execute_result"
    }
   ],
   "source": [
    "%%time \n",
    "\n",
    "syn_df = client.materialize.live_query(synapse_table, \n",
    "                                       filter_in_dict={\"pre_pt_root_id\": [latest_roots[0]]},\n",
    "                                       timestamp=timestamp_now)\n",
    "\n",
    "syn_df = syn_df[syn_df[\"cleft_score\"] >= 50]\n",
    "\n",
    "syn_df"
   ]
  },
  {
   "cell_type": "markdown",
   "metadata": {},
   "source": [
    "Alternatively, one can use coordinates to define a neurons identity. Whichever root id maps to the underlying location is then chosen. This solution requires cloudvolume to be installed."
   ]
  },
  {
   "cell_type": "code",
   "execution_count": 24,
   "metadata": {},
   "outputs": [],
   "source": [
    "import cloudvolume"
   ]
  },
  {
   "cell_type": "markdown",
   "metadata": {},
   "source": [
    "For this particular neuron, this coordinate could be used. Coordinates need to be defined in"
   ]
  },
  {
   "cell_type": "code",
   "execution_count": 25,
   "metadata": {},
   "outputs": [],
   "source": [
    "coordinate = [46559, 15629,  4793]"
   ]
  },
  {
   "cell_type": "code",
   "execution_count": 32,
   "metadata": {
    "scrolled": false
   },
   "outputs": [
    {
     "name": "stderr",
     "output_type": "stream",
     "text": [
      "\n",
      "\n",
      "Downloading:   0%|          | 0/1 [00:00<?, ?it/s]\u001b[A\u001b[A\n",
      "\n",
      "Downloading: 100%|██████████| 1/1 [00:00<00:00,  6.09it/s]\u001b[A\u001b[A"
     ]
    },
    {
     "data": {
      "text/plain": [
       "720575940637186126"
      ]
     },
     "execution_count": 32,
     "metadata": {},
     "output_type": "execute_result"
    }
   ],
   "source": [
    "cv = cloudvolume.CloudVolume(client.chunkedgraph.cloudvolume_path)\n",
    "supervoxel_id = int(cv[coordinate[0], coordinate[1], coordinate[2]].squeeze())\n",
    "root_id = client.chunkedgraph.get_roots([supervoxel_id], timestamp=timestamp_now)[0]\n",
    "\n",
    "root_id"
   ]
  },
  {
   "cell_type": "markdown",
   "metadata": {},
   "source": [
    "## Timestamps\n",
    "\n",
    "Timestamps are _always_ UTC. \n",
    "\n",
    "Please be aware that the package or browser you are using might format timestamps in your local timezone. The timestamp for all annotation tables within a materialization are the same:"
   ]
  },
  {
   "cell_type": "code",
   "execution_count": 46,
   "metadata": {},
   "outputs": [
    {
     "data": {
      "text/plain": [
       "{'valid': None,\n",
       " 'expires_on': datetime.datetime(2021, 4, 9, 19, 7, 56, 375440),\n",
       " 'version': 15,\n",
       " 'id': 3,\n",
       " 'datastack': 'flywire_fafb_production',\n",
       " 'time_stamp': datetime.datetime(2021, 3, 10, 19, 7, 56, 375440)}"
      ]
     },
     "execution_count": 46,
     "metadata": {},
     "output_type": "execute_result"
    }
   ],
   "source": [
    "client.materialize.get_version_metadata(15)"
   ]
  },
  {
   "cell_type": "markdown",
   "metadata": {},
   "source": [
    "## Creating neuroglancer links programmatically\n",
    "\n",
    "We are building infrastructure into neuroglancer to display this information there while browsing neurons. Until this is ready, the most convenient way to visualize this information in neuroglancer is to programmatically create neuroglancer state and to upload them to the state server. The links can then be distributed. \n",
    "\n",
    "[NeuroglancerAnnotationUI (nglui)](https://github.com/seung-lab/NeuroglancerAnnotationUI)  makes programmatic creation of neuroglancer states convenient. The [statebuilder examples](https://github.com/seung-lab/NeuroglancerAnnotationUI/blob/master/examples/statebuilder_examples.ipynb) shows how one can directly from dataframes as the one above to neuroglancer states. The [related tutorial on this client](https://github.com/seung-lab/AnnotationFrameworkClient/blob/master/FrameworkClientExamples.ipynb) shows under \"4. JSON Service\" how this client can be used to upload states to the server and to create neuroglancer links.\n"
   ]
  },
  {
   "cell_type": "markdown",
   "metadata": {},
   "source": [
    "## Further references\n",
    "\n",
    "\n",
    "More examples for the usage of CAVE can be found in a related project:\n",
    "\n",
    "https://github.com/AllenInstitute/MicronsBinder\n",
    "\n",
    "A rough overview of the structure of our backend services can be found here:\n",
    "\n",
    "https://github.com/seung-lab/AnnotationPipelineOverview"
   ]
  },
  {
   "cell_type": "markdown",
   "metadata": {},
   "source": [
    "## Credit\n",
    "\n",
    "CAVE is developed at Princeton University and the Allen Institute for Brain Science within the iarpa MICrONs project and the FlyWire project. Main contributors to the design and backend development \n",
    "are Derrick Brittain, Forrest Collman, Sven Dorkenwald, Chris Jordan, Casey Schneider-Mizell\n",
    "\n",
    "A citable publication is in the works. Please contact us if you are interested in using CAVE on another dataset. "
   ]
  }
 ],
 "metadata": {
  "kernelspec": {
   "display_name": "Python 3",
   "language": "python",
   "name": "python3"
  },
  "language_info": {
   "codemirror_mode": {
    "name": "ipython",
    "version": 3
   },
   "file_extension": ".py",
   "mimetype": "text/x-python",
   "name": "python",
   "nbconvert_exporter": "python",
   "pygments_lexer": "ipython3",
   "version": "3.8.5"
  }
 },
 "nbformat": 4,
 "nbformat_minor": 5
}<|MERGE_RESOLUTION|>--- conflicted
+++ resolved
@@ -197,11 +197,7 @@
     {
      "data": {
       "text/plain": [
-<<<<<<< HEAD
        "[56, 64, 65, 66, 67, 68]"
-=======
-       "[56, 64, 65, 66, 67]"
->>>>>>> 874531aa
       ]
      },
      "execution_count": 7,
@@ -228,21 +224,12 @@
     {
      "data": {
       "text/plain": [
-<<<<<<< HEAD
        "{'valid': True,\n",
        " 'expires_on': datetime.datetime(2021, 6, 10, 8, 10, 0, 177026),\n",
        " 'version': 68,\n",
        " 'id': 57,\n",
        " 'datastack': 'flywire_fafb_production',\n",
        " 'time_stamp': datetime.datetime(2021, 6, 8, 8, 10, 0, 177026)}"
-=======
-       "{'expires_on': datetime.datetime(2021, 6, 14, 8, 10, 0, 234862),\n",
-       " 'version': 67,\n",
-       " 'valid': True,\n",
-       " 'datastack': 'flywire_fafb_production',\n",
-       " 'time_stamp': datetime.datetime(2021, 6, 7, 8, 10, 0, 234862),\n",
-       " 'id': 56}"
->>>>>>> 874531aa
       ]
      },
      "execution_count": 8,
@@ -296,17 +283,15 @@
    "metadata": {},
    "source": [
     "Here, we demonstrate some queries with the synapses from Buhmann et al.. For some essential annotation types, default tables are define in the centralized info service. This way, one automatically uses the latest synapse table after an update. "
-<<<<<<< HEAD
-=======
-   ]
-  },
-  {
-   "cell_type": "code",
-   "execution_count": 10,
-   "metadata": {},
-   "outputs": [
-    {
-     "name": "stdout",
+   ]
+  },
+  {
+   "cell_type": "code",
+   "execution_count": 11,
+   "metadata": {},
+   "outputs": [
+    {
+     "name": "stderr",
      "output_type": "stream",
      "text": [
       "synapses_nt_v1\n"
@@ -325,48 +310,17 @@
     "Each table in this list is stored as a SQL table on the backend. The client allows users to query these tables through the frontend of the Materialization Service conventiently without the need for SQL specific language. The client will format the results as pandas dataframes. Queries are restricted to a size of 200k rows to not overwhelm the server. Should a query result in a larger list of rows, only the first 200k are returned. For bulk downloads (eg. for data preservation before a publication) please contact us.\n",
     "\n",
     "To demonstrate this this query would pull the entire table but will only gather 200k rows (should take <2min). A warning will be raised if the query is cut short."
->>>>>>> 874531aa
-   ]
-  },
-  {
-   "cell_type": "code",
-   "execution_count": 11,
+   ]
+  },
+  {
+   "cell_type": "code",
+   "execution_count": 10,
    "metadata": {},
    "outputs": [
     {
      "name": "stderr",
      "output_type": "stream",
      "text": [
-<<<<<<< HEAD
-      "synapses_nt_v1\n"
-     ]
-    }
-   ],
-   "source": [
-    "synapse_table = client.info.get_datastack_info()['synapse_table']\n",
-    "print(synapse_table)"
-   ]
-  },
-  {
-   "cell_type": "markdown",
-   "metadata": {},
-   "source": [
-    "Each table in this list is stored as a SQL table on the backend. The client allows users to query these tables through the frontend of the Materialization Service conventiently without the need for SQL specific language. The client will format the results as pandas dataframes. Queries are restricted to a size of 200k rows to not overwhelm the server. Should a query result in a larger list of rows, only the first 200k are returned. For bulk downloads (eg. for data preservation before a publication) please contact us.\n",
-    "\n",
-    "To demonstrate this this query would pull the entire table but will only gather 200k rows (should take <2min). A warning will be raised if the query is cut short."
-   ]
-  },
-  {
-   "cell_type": "code",
-   "execution_count": 10,
-   "metadata": {},
-   "outputs": [
-    {
-     "name": "stderr",
-     "output_type": "stream",
-     "text": [
-=======
->>>>>>> 874531aa
       "WARNING:root:201 - \"Limited query to 200000 rows\n"
      ]
     },
@@ -374,13 +328,8 @@
      "name": "stdout",
      "output_type": "stream",
      "text": [
-<<<<<<< HEAD
       "CPU times: user 786 ms, sys: 202 ms, total: 987 ms\n",
       "Wall time: 7.77 s\n"
-=======
-      "CPU times: user 763 ms, sys: 162 ms, total: 925 ms\n",
-      "Wall time: 6.88 s\n"
->>>>>>> 874531aa
      ]
     }
    ],
@@ -392,11 +341,7 @@
   },
   {
    "cell_type": "code",
-<<<<<<< HEAD
    "execution_count": 11,
-=======
-   "execution_count": 12,
->>>>>>> 874531aa
    "metadata": {},
    "outputs": [
     {
@@ -422,11 +367,7 @@
   },
   {
    "cell_type": "code",
-<<<<<<< HEAD
    "execution_count": 12,
-=======
-   "execution_count": 13,
->>>>>>> 874531aa
    "metadata": {},
    "outputs": [
     {
@@ -472,7 +413,6 @@
        "  <tbody>\n",
        "    <tr>\n",
        "      <th>0</th>\n",
-<<<<<<< HEAD
        "      <td>102406485</td>\n",
        "      <td>t</td>\n",
        "      <td>81559230397890019</td>\n",
@@ -570,112 +510,12 @@
        "      <td>t</td>\n",
        "      <td>[604412, 294744, 151520]</td>\n",
        "      <td>[604364, 294860, 151520]</td>\n",
-=======
-       "      <td>500061</td>\n",
-       "      <td>t</td>\n",
-       "      <td>78606010616880715</td>\n",
-       "      <td>720575940627820343</td>\n",
-       "      <td>78606010616885784</td>\n",
-       "      <td>720575940627820343</td>\n",
-       "      <td>73.652267</td>\n",
-       "      <td>0</td>\n",
-       "      <td>0.061236</td>\n",
-       "      <td>0.057291</td>\n",
-       "      <td>1.885368e-02</td>\n",
-       "      <td>0.004941</td>\n",
-       "      <td>0.463699</td>\n",
-       "      <td>0.393978</td>\n",
-       "      <td>t</td>\n",
-       "      <td>[463832, 269164, 75320]</td>\n",
-       "      <td>[463944, 269104, 75320]</td>\n",
-       "    </tr>\n",
-       "    <tr>\n",
-       "      <th>1</th>\n",
-       "      <td>500123</td>\n",
-       "      <td>t</td>\n",
-       "      <td>82194816569875334</td>\n",
-       "      <td>720575940611969366</td>\n",
-       "      <td>82194816569876563</td>\n",
-       "      <td>720575940614396021</td>\n",
-       "      <td>372.543762</td>\n",
-       "      <td>129</td>\n",
-       "      <td>0.015839</td>\n",
-       "      <td>0.197263</td>\n",
-       "      <td>1.752463e-02</td>\n",
-       "      <td>0.000123</td>\n",
-       "      <td>0.331374</td>\n",
-       "      <td>0.437876</td>\n",
-       "      <td>t</td>\n",
-       "      <td>[674196, 269084, 74080]</td>\n",
-       "      <td>[674212, 269196, 74040]</td>\n",
-       "    </tr>\n",
-       "    <tr>\n",
-       "      <th>2</th>\n",
-       "      <td>520</td>\n",
-       "      <td>t</td>\n",
-       "      <td>82686985462268338</td>\n",
-       "      <td>720575940632481933</td>\n",
-       "      <td>82686985462269565</td>\n",
-       "      <td>720575940615229806</td>\n",
-       "      <td>611.586121</td>\n",
-       "      <td>143</td>\n",
-       "      <td>0.002861</td>\n",
-       "      <td>0.914896</td>\n",
-       "      <td>8.416596e-05</td>\n",
-       "      <td>0.000317</td>\n",
-       "      <td>0.000054</td>\n",
-       "      <td>0.081788</td>\n",
-       "      <td>t</td>\n",
-       "      <td>[700272, 245104, 74320]</td>\n",
-       "      <td>[700280, 245004, 74280]</td>\n",
-       "    </tr>\n",
-       "    <tr>\n",
-       "      <th>3</th>\n",
-       "      <td>1000458</td>\n",
-       "      <td>t</td>\n",
-       "      <td>78182767359664830</td>\n",
-       "      <td>720575940617001339</td>\n",
-       "      <td>78182767359678728</td>\n",
-       "      <td>720575940625126931</td>\n",
-       "      <td>16.290222</td>\n",
-       "      <td>142</td>\n",
-       "      <td>0.000365</td>\n",
-       "      <td>0.912595</td>\n",
-       "      <td>6.038809e-07</td>\n",
-       "      <td>0.000009</td>\n",
-       "      <td>0.000018</td>\n",
-       "      <td>0.087012</td>\n",
-       "      <td>t</td>\n",
-       "      <td>[439840, 210096, 75480]</td>\n",
-       "      <td>[439832, 210208, 75400]</td>\n",
-       "    </tr>\n",
-       "    <tr>\n",
-       "      <th>4</th>\n",
-       "      <td>500755</td>\n",
-       "      <td>t</td>\n",
-       "      <td>81983710337347499</td>\n",
-       "      <td>720575940612267518</td>\n",
-       "      <td>81983710337346325</td>\n",
-       "      <td>720575940597072847</td>\n",
-       "      <td>242.144440</td>\n",
-       "      <td>143</td>\n",
-       "      <td>0.002634</td>\n",
-       "      <td>0.934998</td>\n",
-       "      <td>5.801082e-02</td>\n",
-       "      <td>0.000031</td>\n",
-       "      <td>0.000619</td>\n",
-       "      <td>0.003707</td>\n",
-       "      <td>t</td>\n",
-       "      <td>[661648, 271776, 74040]</td>\n",
-       "      <td>[661632, 271892, 74040]</td>\n",
->>>>>>> 874531aa
        "    </tr>\n",
        "  </tbody>\n",
        "</table>\n",
        "</div>"
       ],
       "text/plain": [
-<<<<<<< HEAD
        "          id valid  pre_pt_supervoxel_id      pre_pt_root_id  \\\n",
        "0  102406485     t     81559230397890019  720575940633908343   \n",
        "1  101781363     t     81139629272907063  720575940630969051   \n",
@@ -706,38 +546,6 @@
       ]
      },
      "execution_count": 12,
-=======
-       "        id valid  pre_pt_supervoxel_id      pre_pt_root_id  \\\n",
-       "0   500061     t     78606010616880715  720575940627820343   \n",
-       "1   500123     t     82194816569875334  720575940611969366   \n",
-       "2      520     t     82686985462268338  720575940632481933   \n",
-       "3  1000458     t     78182767359664830  720575940617001339   \n",
-       "4   500755     t     81983710337347499  720575940612267518   \n",
-       "\n",
-       "   post_pt_supervoxel_id     post_pt_root_id  connection_score  cleft_score  \\\n",
-       "0      78606010616885784  720575940627820343         73.652267            0   \n",
-       "1      82194816569876563  720575940614396021        372.543762          129   \n",
-       "2      82686985462269565  720575940615229806        611.586121          143   \n",
-       "3      78182767359678728  720575940625126931         16.290222          142   \n",
-       "4      81983710337346325  720575940597072847        242.144440          143   \n",
-       "\n",
-       "       gaba       ach          glut       oct       ser        da valid_nt  \\\n",
-       "0  0.061236  0.057291  1.885368e-02  0.004941  0.463699  0.393978        t   \n",
-       "1  0.015839  0.197263  1.752463e-02  0.000123  0.331374  0.437876        t   \n",
-       "2  0.002861  0.914896  8.416596e-05  0.000317  0.000054  0.081788        t   \n",
-       "3  0.000365  0.912595  6.038809e-07  0.000009  0.000018  0.087012        t   \n",
-       "4  0.002634  0.934998  5.801082e-02  0.000031  0.000619  0.003707        t   \n",
-       "\n",
-       "           pre_pt_position         post_pt_position  \n",
-       "0  [463832, 269164, 75320]  [463944, 269104, 75320]  \n",
-       "1  [674196, 269084, 74080]  [674212, 269196, 74040]  \n",
-       "2  [700272, 245104, 74320]  [700280, 245004, 74280]  \n",
-       "3  [439840, 210096, 75480]  [439832, 210208, 75400]  \n",
-       "4  [661648, 271776, 74040]  [661632, 271892, 74040]  "
-      ]
-     },
-     "execution_count": 13,
->>>>>>> 874531aa
      "metadata": {},
      "output_type": "execute_result"
     }
@@ -763,24 +571,15 @@
   },
   {
    "cell_type": "code",
-<<<<<<< HEAD
    "execution_count": 13,
-=======
-   "execution_count": 14,
->>>>>>> 874531aa
    "metadata": {},
    "outputs": [
     {
      "name": "stdout",
      "output_type": "stream",
      "text": [
-<<<<<<< HEAD
       "CPU times: user 37.4 ms, sys: 3.56 ms, total: 41 ms\n",
       "Wall time: 692 ms\n"
-=======
-      "CPU times: user 40 ms, sys: 6.5 ms, total: 46.5 ms\n",
-      "Wall time: 5.83 s\n"
->>>>>>> 874531aa
      ]
     }
    ],
@@ -800,31 +599,23 @@
   },
   {
    "cell_type": "code",
-<<<<<<< HEAD
    "execution_count": 14,
-=======
+   "metadata": {},
+   "outputs": [],
+   "source": [
+    "syn_df = syn_df[syn_df[\"cleft_score\"] >= 50]"
+   ]
+  },
+  {
+   "cell_type": "markdown",
+   "metadata": {},
+   "source": [
+    "Some postsynaptic partners have a 0 id. Many of these are due to the synapse prediction covering a bigger space than the segmentation. Here, we remove these along with synapses onto itself as we are confident that this cell does not make autapses."
+   ]
+  },
+  {
+   "cell_type": "code",
    "execution_count": 15,
->>>>>>> 874531aa
-   "metadata": {},
-   "outputs": [],
-   "source": [
-    "syn_df = syn_df[syn_df[\"cleft_score\"] >= 50]"
-   ]
-  },
-  {
-   "cell_type": "markdown",
-   "metadata": {},
-   "source": [
-    "Some postsynaptic partners have a 0 id. Many of these are due to the synapse prediction covering a bigger space than the segmentation. Here, we remove these along with synapses onto itself as we are confident that this cell does not make autapses."
-   ]
-  },
-  {
-   "cell_type": "code",
-<<<<<<< HEAD
-   "execution_count": 15,
-=======
-   "execution_count": 16,
->>>>>>> 874531aa
    "metadata": {},
    "outputs": [],
    "source": [
@@ -841,11 +632,7 @@
   },
   {
    "cell_type": "code",
-<<<<<<< HEAD
    "execution_count": 16,
-=======
-   "execution_count": 17,
->>>>>>> 874531aa
    "metadata": {},
    "outputs": [
     {
@@ -860,11 +647,7 @@
        "dtype: float64"
       ]
      },
-<<<<<<< HEAD
      "execution_count": 16,
-=======
-     "execution_count": 17,
->>>>>>> 874531aa
      "metadata": {},
      "output_type": "execute_result"
     }
@@ -882,11 +665,7 @@
   },
   {
    "cell_type": "code",
-<<<<<<< HEAD
    "execution_count": 17,
-=======
-   "execution_count": 18,
->>>>>>> 874531aa
    "metadata": {},
    "outputs": [
     {
@@ -904,11 +683,7 @@
        " (720575940618489734, 64)]"
       ]
      },
-<<<<<<< HEAD
      "execution_count": 17,
-=======
-     "execution_count": 18,
->>>>>>> 874531aa
      "metadata": {},
      "output_type": "execute_result"
     }
@@ -931,11 +706,7 @@
   },
   {
    "cell_type": "code",
-<<<<<<< HEAD
    "execution_count": 18,
-=======
-   "execution_count": 19,
->>>>>>> 874531aa
    "metadata": {},
    "outputs": [
     {
@@ -963,8 +734,6 @@
        "      <th>valid</th>\n",
        "      <th>pre_pt_supervoxel_id</th>\n",
        "      <th>pre_pt_root_id</th>\n",
-<<<<<<< HEAD
-=======
        "      <th>post_pt_supervoxel_id</th>\n",
        "      <th>post_pt_root_id</th>\n",
        "      <th>connection_score</th>\n",
@@ -1262,7 +1031,7 @@
        "[96 rows x 17 columns]"
       ]
      },
-     "execution_count": 19,
+     "execution_count": 18,
      "metadata": {},
      "output_type": "execute_result"
     }
@@ -1271,665 +1040,6 @@
     "syn_df = client.materialize.query_table(synapse_table, \n",
     "                                        filter_in_dict={\"pre_pt_root_id\": [720575940627197566],\n",
     "                                                        \"post_pt_root_id\": [720575940612001489]})\n",
-    "syn_df = syn_df[syn_df[\"cleft_score\"] >= 50]\n",
-    "\n",
-    "syn_df"
-   ]
-  },
-  {
-   "cell_type": "markdown",
-   "metadata": {},
-   "source": [
-    "## \"Live\" Materialization Queries"
-   ]
-  },
-  {
-   "cell_type": "code",
-   "execution_count": 23,
-   "metadata": {},
-   "outputs": [],
-   "source": [
-    "import networkx as nx"
-   ]
-  },
-  {
-   "cell_type": "code",
-   "execution_count": 24,
-   "metadata": {},
-   "outputs": [],
-   "source": [
-    "g = client.chunkedgraph.get_lineage_graph(720575940645374596)"
-   ]
-  },
-  {
-   "cell_type": "code",
-   "execution_count": 25,
-   "metadata": {},
-   "outputs": [],
-   "source": [
-    "gt = nx.node_link_graph(g)"
-   ]
-  },
-  {
-   "cell_type": "code",
-   "execution_count": 27,
-   "metadata": {},
-   "outputs": [
-    {
-     "data": {
-      "text/plain": [
-       "NodeView((720575940645374596, 720575940606531081, 720575940621404710, 720575940637186126, 720575940637309117, 720575940626814031, 720575940627185911))"
-      ]
-     },
-     "execution_count": 27,
-     "metadata": {},
-     "output_type": "execute_result"
-    }
-   ],
-   "source": []
-  },
-  {
-   "cell_type": "code",
-   "execution_count": 72,
-   "metadata": {},
-   "outputs": [
-    {
-     "ename": "ValueError",
-     "evalue": "[720575940645374596] are not valid rootIDs at timestamp= 2021-06-04 01:02:07.913412, \n                                use chunkedgraph client to query lineage graph to find new ID(s)",
-     "output_type": "error",
-     "traceback": [
-      "\u001b[0;31m---------------------------------------------------------------------------\u001b[0m",
-      "\u001b[0;31mValueError\u001b[0m                                Traceback (most recent call last)",
-      "\u001b[0;32m<timed exec>\u001b[0m in \u001b[0;36m<module>\u001b[0;34m\u001b[0m\n",
-      "\u001b[0;32m~/AnnotationFrameworkClient/annotationframeworkclient/materializationengine.py\u001b[0m in \u001b[0;36mlive_query\u001b[0;34m(self, table, timestamp, filter_in_dict, filter_out_dict, filter_equal_dict, filter_spatial, join_args, select_columns, offset, limit, datastack_name, split_positions, post_filter)\u001b[0m\n\u001b[1;32m    772\u001b[0m         \u001b[0;31m# most recent materialization\u001b[0m\u001b[0;34m\u001b[0m\u001b[0;34m\u001b[0m\u001b[0;34m\u001b[0m\u001b[0m\n\u001b[1;32m    773\u001b[0m         \u001b[0;32mwith\u001b[0m \u001b[0mTimeIt\u001b[0m\u001b[0;34m(\u001b[0m\u001b[0;34m'map_filters'\u001b[0m\u001b[0;34m)\u001b[0m\u001b[0;34m:\u001b[0m\u001b[0;34m\u001b[0m\u001b[0;34m\u001b[0m\u001b[0m\n\u001b[0;32m--> 774\u001b[0;31m             past_filters, future_map = self.map_filters([filter_in_dict,\n\u001b[0m\u001b[1;32m    775\u001b[0m                                                          \u001b[0mfilter_out_dict\u001b[0m\u001b[0;34m,\u001b[0m\u001b[0;34m\u001b[0m\u001b[0;34m\u001b[0m\u001b[0m\n\u001b[1;32m    776\u001b[0m                                                          filter_equal_dict],\n",
-      "\u001b[0;32m~/AnnotationFrameworkClient/annotationframeworkclient/materializationengine.py\u001b[0m in \u001b[0;36mmap_filters\u001b[0;34m(self, filters, timestamp, timestamp_past)\u001b[0m\n\u001b[1;32m    601\u001b[0m         \u001b[0;32mif\u001b[0m \u001b[0;32mnot\u001b[0m \u001b[0mnp\u001b[0m\u001b[0;34m.\u001b[0m\u001b[0mall\u001b[0m\u001b[0;34m(\u001b[0m\u001b[0mfilter_vals_latest\u001b[0m\u001b[0;34m)\u001b[0m\u001b[0;34m:\u001b[0m\u001b[0;34m\u001b[0m\u001b[0;34m\u001b[0m\u001b[0m\n\u001b[1;32m    602\u001b[0m             \u001b[0mnot_latest\u001b[0m \u001b[0;34m=\u001b[0m \u001b[0mvals\u001b[0m\u001b[0;34m[\u001b[0m\u001b[0;34m~\u001b[0m\u001b[0mfilter_vals_latest\u001b[0m\u001b[0;34m]\u001b[0m\u001b[0;34m\u001b[0m\u001b[0;34m\u001b[0m\u001b[0m\n\u001b[0;32m--> 603\u001b[0;31m             raise ValueError(f'''{not_latest} are not valid rootIDs at timestamp= {timestamp}, \n\u001b[0m\u001b[1;32m    604\u001b[0m                                 use chunkedgraph client to query lineage graph to find new ID(s)''')\n\u001b[1;32m    605\u001b[0m         id_mapping = self.cg_client.get_past_ids(vals, \n",
-      "\u001b[0;31mValueError\u001b[0m: [720575940645374596] are not valid rootIDs at timestamp= 2021-06-04 01:02:07.913412, \n                                use chunkedgraph client to query lineage graph to find new ID(s)"
-     ]
-    }
-   ],
-   "source": [
-    "%%time \n",
-    "\n",
-    "syn_df = client.materialize.live_query(synapse_table, \n",
-    "                                       filter_in_dict={\"pre_pt_root_id\": [720575940645374596]},\n",
-    "                                       timestamp=datetime.datetime.utcnow())\n",
-    "\n",
-    "syn_df = syn_df[syn_df[\"cleft_score\"] >= 50]\n",
-    "\n",
-    "syn_df"
-   ]
-  },
-  {
-   "cell_type": "code",
-   "execution_count": 63,
-   "metadata": {},
-   "outputs": [
-    {
-     "name": "stdout",
-     "output_type": "stream",
-     "text": [
-      "CPU times: user 30 ms, sys: 628 µs, total: 30.6 ms\n",
-      "Wall time: 927 ms\n"
-     ]
-    },
-    {
-     "data": {
-      "text/html": [
-       "<div>\n",
-       "<style scoped>\n",
-       "    .dataframe tbody tr th:only-of-type {\n",
-       "        vertical-align: middle;\n",
-       "    }\n",
-       "\n",
-       "    .dataframe tbody tr th {\n",
-       "        vertical-align: top;\n",
-       "    }\n",
-       "\n",
-       "    .dataframe thead th {\n",
-       "        text-align: right;\n",
-       "    }\n",
-       "</style>\n",
-       "<table border=\"1\" class=\"dataframe\">\n",
-       "  <thead>\n",
-       "    <tr style=\"text-align: right;\">\n",
-       "      <th></th>\n",
-       "      <th>id</th>\n",
-       "      <th>valid</th>\n",
-       "      <th>pre_pt_supervoxel_id</th>\n",
-       "      <th>pre_pt_root_id</th>\n",
->>>>>>> 874531aa
-       "      <th>post_pt_supervoxel_id</th>\n",
-       "      <th>post_pt_root_id</th>\n",
-       "      <th>connection_score</th>\n",
-       "      <th>cleft_score</th>\n",
-       "      <th>gaba</th>\n",
-       "      <th>ach</th>\n",
-       "      <th>glut</th>\n",
-       "      <th>oct</th>\n",
-       "      <th>ser</th>\n",
-       "      <th>da</th>\n",
-       "      <th>valid_nt</th>\n",
-       "      <th>pre_pt_position</th>\n",
-       "      <th>post_pt_position</th>\n",
-       "    </tr>\n",
-       "  </thead>\n",
-       "  <tbody>\n",
-       "    <tr>\n",
-       "      <th>0</th>\n",
-<<<<<<< HEAD
-       "      <td>211365569</td>\n",
-       "      <td>t</td>\n",
-       "      <td>77832229442872849</td>\n",
-       "      <td>720575940627197566</td>\n",
-       "      <td>77832229442883229</td>\n",
-       "      <td>720575940612001489</td>\n",
-       "      <td>52.161354</td>\n",
-       "      <td>100</td>\n",
-       "      <td>0.050798</td>\n",
-       "      <td>0.706145</td>\n",
-       "      <td>0.103963</td>\n",
-       "      <td>0.020856</td>\n",
-       "      <td>0.007026</td>\n",
-       "      <td>0.111212</td>\n",
-       "      <td>t</td>\n",
-       "      <td>[418808, 286736, 110840]</td>\n",
-       "      <td>[418760, 286616, 110880]</td>\n",
-=======
-       "      <td>6162631</td>\n",
-       "      <td>t</td>\n",
-       "      <td>77761104918444158</td>\n",
-       "      <td>720575940627197566</td>\n",
-       "      <td>77761104918444188</td>\n",
-       "      <td>720575940612001489</td>\n",
-       "      <td>326.542755</td>\n",
-       "      <td>102</td>\n",
-       "      <td>0.147903</td>\n",
-       "      <td>0.462820</td>\n",
-       "      <td>0.375533</td>\n",
-       "      <td>0.005401</td>\n",
-       "      <td>0.001151</td>\n",
-       "      <td>0.007191</td>\n",
-       "      <td>t</td>\n",
-       "      <td>[414712, 243344, 145120]</td>\n",
-       "      <td>[414600, 243276, 145120]</td>\n",
->>>>>>> 874531aa
-       "    </tr>\n",
-       "    <tr>\n",
-       "      <th>1</th>\n",
-       "      <td>217890780</td>\n",
-       "      <td>t</td>\n",
-       "      <td>77691423235424395</td>\n",
-       "      <td>720575940627197566</td>\n",
-       "      <td>77691423235425756</td>\n",
-       "      <td>720575940612001489</td>\n",
-       "      <td>102.692398</td>\n",
-       "      <td>145</td>\n",
-       "      <td>0.004396</td>\n",
-       "      <td>0.970069</td>\n",
-       "      <td>0.000883</td>\n",
-       "      <td>0.000840</td>\n",
-       "      <td>0.000148</td>\n",
-       "      <td>0.023665</td>\n",
-       "      <td>t</td>\n",
-       "      <td>[412236, 283056, 121640]</td>\n",
-       "      <td>[412208, 283148, 121680]</td>\n",
-       "    </tr>\n",
-       "    <tr>\n",
-       "      <th>2</th>\n",
-       "      <td>6180240</td>\n",
-       "      <td>t</td>\n",
-       "      <td>77761173637894262</td>\n",
-       "      <td>720575940627197566</td>\n",
-       "      <td>77761173637888123</td>\n",
-       "      <td>720575940612001489</td>\n",
-       "      <td>227.389908</td>\n",
-       "      <td>158</td>\n",
-       "      <td>0.011852</td>\n",
-       "      <td>0.966436</td>\n",
-       "      <td>0.005491</td>\n",
-       "      <td>0.002103</td>\n",
-       "      <td>0.000580</td>\n",
-       "      <td>0.013538</td>\n",
-       "      <td>t</td>\n",
-       "      <td>[414292, 245008, 144520]</td>\n",
-       "      <td>[414160, 245016, 144520]</td>\n",
-       "    </tr>\n",
-       "    <tr>\n",
-       "      <th>3</th>\n",
-<<<<<<< HEAD
-       "      <td>51374154</td>\n",
-       "      <td>t</td>\n",
-       "      <td>77691285729116258</td>\n",
-       "      <td>720575940627197566</td>\n",
-       "      <td>77691285729100925</td>\n",
-       "      <td>720575940612001489</td>\n",
-       "      <td>111.818047</td>\n",
-       "      <td>132</td>\n",
-       "      <td>0.008370</td>\n",
-       "      <td>0.705035</td>\n",
-       "      <td>0.009202</td>\n",
-       "      <td>0.000005</td>\n",
-       "      <td>0.272142</td>\n",
-       "      <td>0.005246</td>\n",
-       "      <td>t</td>\n",
-       "      <td>[409856, 274840, 93040]</td>\n",
-       "      <td>[409984, 274868, 93040]</td>\n",
-       "    </tr>\n",
-       "    <tr>\n",
-       "      <th>4</th>\n",
-       "      <td>237434942</td>\n",
-       "      <td>t</td>\n",
-       "      <td>77832023284765928</td>\n",
-       "      <td>720575940627197566</td>\n",
-       "      <td>77832023284771485</td>\n",
-       "      <td>720575940612001489</td>\n",
-       "      <td>161.775467</td>\n",
-       "      <td>141</td>\n",
-       "      <td>0.023719</td>\n",
-       "      <td>0.890757</td>\n",
-       "      <td>0.013778</td>\n",
-       "      <td>0.002228</td>\n",
-       "      <td>0.019519</td>\n",
-       "      <td>0.049999</td>\n",
-       "      <td>t</td>\n",
-       "      <td>[417900, 272952, 119880]</td>\n",
-       "      <td>[417844, 273044, 119880]</td>\n",
-=======
-       "      <td>8180655</td>\n",
-       "      <td>t</td>\n",
-       "      <td>77761173637907153</td>\n",
-       "      <td>720575940627197566</td>\n",
-       "      <td>77761173637915205</td>\n",
-       "      <td>720575940612001489</td>\n",
-       "      <td>49.321461</td>\n",
-       "      <td>176</td>\n",
-       "      <td>0.016921</td>\n",
-       "      <td>0.900563</td>\n",
-       "      <td>0.015684</td>\n",
-       "      <td>0.001348</td>\n",
-       "      <td>0.005939</td>\n",
-       "      <td>0.059545</td>\n",
-       "      <td>t</td>\n",
-       "      <td>[415680, 247148, 144920]</td>\n",
-       "      <td>[415632, 247108, 145040]</td>\n",
-       "    </tr>\n",
-       "    <tr>\n",
-       "      <th>4</th>\n",
-       "      <td>40964236</td>\n",
-       "      <td>t</td>\n",
-       "      <td>77691492021634849</td>\n",
-       "      <td>720575940627197566</td>\n",
-       "      <td>77691492021615097</td>\n",
-       "      <td>720575940612001489</td>\n",
-       "      <td>7.644144</td>\n",
-       "      <td>62</td>\n",
-       "      <td>0.024671</td>\n",
-       "      <td>0.912242</td>\n",
-       "      <td>0.009162</td>\n",
-       "      <td>0.000161</td>\n",
-       "      <td>0.018725</td>\n",
-       "      <td>0.035040</td>\n",
-       "      <td>t</td>\n",
-       "      <td>[412888, 286088, 130840]</td>\n",
-       "      <td>[412960, 286024, 130840]</td>\n",
-       "    </tr>\n",
-       "    <tr>\n",
-       "      <th>5</th>\n",
-       "      <td>51374115</td>\n",
-       "      <td>t</td>\n",
-       "      <td>77691285729051546</td>\n",
-       "      <td>720575940627197566</td>\n",
-       "      <td>77691285729087258</td>\n",
-       "      <td>720575940612001489</td>\n",
-       "      <td>167.695801</td>\n",
-       "      <td>106</td>\n",
-       "      <td>0.025043</td>\n",
-       "      <td>0.350947</td>\n",
-       "      <td>0.025653</td>\n",
-       "      <td>0.002037</td>\n",
-       "      <td>0.509739</td>\n",
-       "      <td>0.086582</td>\n",
-       "      <td>t</td>\n",
-       "      <td>[410048, 275336, 92480]</td>\n",
-       "      <td>[410000, 275244, 92520]</td>\n",
->>>>>>> 874531aa
-       "    </tr>\n",
-       "    <tr>\n",
-       "      <th>...</th>\n",
-       "      <td>...</td>\n",
-       "      <td>...</td>\n",
-       "      <td>...</td>\n",
-       "      <td>...</td>\n",
-       "      <td>...</td>\n",
-       "      <td>...</td>\n",
-       "      <td>...</td>\n",
-       "      <td>...</td>\n",
-       "      <td>...</td>\n",
-       "      <td>...</td>\n",
-       "      <td>...</td>\n",
-       "      <td>...</td>\n",
-       "      <td>...</td>\n",
-       "      <td>...</td>\n",
-       "      <td>...</td>\n",
-       "      <td>...</td>\n",
-       "      <td>...</td>\n",
-       "    </tr>\n",
-       "    <tr>\n",
-       "      <th>121</th>\n",
-<<<<<<< HEAD
-       "      <td>236131087</td>\n",
-       "      <td>t</td>\n",
-       "      <td>77761585821121562</td>\n",
-       "      <td>720575940627197566</td>\n",
-       "      <td>77761585821120349</td>\n",
-       "      <td>720575940612001489</td>\n",
-       "      <td>88.254326</td>\n",
-       "      <td>116</td>\n",
-       "      <td>0.007150</td>\n",
-       "      <td>0.958711</td>\n",
-       "      <td>0.001355</td>\n",
-       "      <td>0.016179</td>\n",
-       "      <td>0.000408</td>\n",
-       "      <td>0.016197</td>\n",
-       "      <td>t</td>\n",
-       "      <td>[414620, 270192, 119680]</td>\n",
-       "      <td>[414520, 270216, 119680]</td>\n",
-       "    </tr>\n",
-       "    <tr>\n",
-       "      <th>122</th>\n",
-       "      <td>217890770</td>\n",
-       "      <td>t</td>\n",
-       "      <td>77691423235405859</td>\n",
-       "      <td>720575940627197566</td>\n",
-       "      <td>77691423235425756</td>\n",
-       "      <td>720575940612001489</td>\n",
-       "      <td>65.530502</td>\n",
-       "      <td>145</td>\n",
-       "      <td>0.003493</td>\n",
-       "      <td>0.976093</td>\n",
-       "      <td>0.000120</td>\n",
-       "      <td>0.003406</td>\n",
-       "      <td>0.000033</td>\n",
-       "      <td>0.016854</td>\n",
-       "      <td>t</td>\n",
-       "      <td>[412216, 283052, 121600]</td>\n",
-       "      <td>[412128, 283092, 121640]</td>\n",
-       "    </tr>\n",
-       "    <tr>\n",
-       "      <th>123</th>\n",
-       "      <td>147115465</td>\n",
-       "      <td>t</td>\n",
-       "      <td>77832023284730175</td>\n",
-       "      <td>720575940627197566</td>\n",
-       "      <td>77832023284716150</td>\n",
-       "      <td>720575940612001489</td>\n",
-       "      <td>13.454404</td>\n",
-       "      <td>142</td>\n",
-       "      <td>0.014081</td>\n",
-       "      <td>0.748565</td>\n",
-       "      <td>0.001552</td>\n",
-       "      <td>0.000199</td>\n",
-       "      <td>0.003485</td>\n",
-       "      <td>0.232117</td>\n",
-       "      <td>t</td>\n",
-       "      <td>[419512, 274800, 118480]</td>\n",
-       "      <td>[419480, 274656, 118480]</td>\n",
-       "    </tr>\n",
-       "    <tr>\n",
-       "      <th>124</th>\n",
-       "      <td>221946020</td>\n",
-       "      <td>t</td>\n",
-       "      <td>77832160723343355</td>\n",
-       "      <td>720575940627197566</td>\n",
-       "      <td>77832160723346346</td>\n",
-       "      <td>720575940612001489</td>\n",
-       "      <td>1038.665283</td>\n",
-       "      <td>143</td>\n",
-       "      <td>0.048305</td>\n",
-       "      <td>0.895462</td>\n",
-       "      <td>0.023994</td>\n",
-       "      <td>0.006970</td>\n",
-       "      <td>0.001213</td>\n",
-       "      <td>0.024056</td>\n",
-       "      <td>t</td>\n",
-       "      <td>[417700, 282552, 108800]</td>\n",
-       "      <td>[417580, 282568, 108800]</td>\n",
-=======
-       "      <td>236982393</td>\n",
-       "      <td>t</td>\n",
-       "      <td>77761585821126507</td>\n",
-       "      <td>720575940627197566</td>\n",
-       "      <td>77761585821131453</td>\n",
-       "      <td>720575940612001489</td>\n",
-       "      <td>476.344971</td>\n",
-       "      <td>145</td>\n",
-       "      <td>0.009036</td>\n",
-       "      <td>0.962195</td>\n",
-       "      <td>0.000537</td>\n",
-       "      <td>0.000177</td>\n",
-       "      <td>0.001508</td>\n",
-       "      <td>0.026548</td>\n",
-       "      <td>t</td>\n",
-       "      <td>[415872, 269404, 120080]</td>\n",
-       "      <td>[415864, 269284, 120040]</td>\n",
-       "    </tr>\n",
-       "    <tr>\n",
-       "      <th>122</th>\n",
-       "      <td>237434920</td>\n",
-       "      <td>t</td>\n",
-       "      <td>77832023284777092</td>\n",
-       "      <td>720575940627197566</td>\n",
-       "      <td>77832023284775770</td>\n",
-       "      <td>720575940612001489</td>\n",
-       "      <td>58.748398</td>\n",
-       "      <td>144</td>\n",
-       "      <td>0.032626</td>\n",
-       "      <td>0.951942</td>\n",
-       "      <td>0.001326</td>\n",
-       "      <td>0.000276</td>\n",
-       "      <td>0.000651</td>\n",
-       "      <td>0.013178</td>\n",
-       "      <td>t</td>\n",
-       "      <td>[418172, 273748, 119600]</td>\n",
-       "      <td>[418084, 273656, 119560]</td>\n",
-       "    </tr>\n",
-       "    <tr>\n",
-       "      <th>123</th>\n",
-       "      <td>237434941</td>\n",
-       "      <td>t</td>\n",
-       "      <td>77831954565287519</td>\n",
-       "      <td>720575940627197566</td>\n",
-       "      <td>77831954565292946</td>\n",
-       "      <td>720575940612001489</td>\n",
-       "      <td>37.415009</td>\n",
-       "      <td>145</td>\n",
-       "      <td>0.013553</td>\n",
-       "      <td>0.776630</td>\n",
-       "      <td>0.010634</td>\n",
-       "      <td>0.002239</td>\n",
-       "      <td>0.005292</td>\n",
-       "      <td>0.191653</td>\n",
-       "      <td>t</td>\n",
-       "      <td>[417720, 272816, 119840]</td>\n",
-       "      <td>[417708, 272892, 119880]</td>\n",
-       "    </tr>\n",
-       "    <tr>\n",
-       "      <th>124</th>\n",
-       "      <td>237434942</td>\n",
-       "      <td>t</td>\n",
-       "      <td>77832023284765928</td>\n",
-       "      <td>720575940627197566</td>\n",
-       "      <td>77832023284771485</td>\n",
-       "      <td>720575940612001489</td>\n",
-       "      <td>161.775467</td>\n",
-       "      <td>141</td>\n",
-       "      <td>0.023719</td>\n",
-       "      <td>0.890757</td>\n",
-       "      <td>0.013778</td>\n",
-       "      <td>0.002228</td>\n",
-       "      <td>0.019519</td>\n",
-       "      <td>0.049999</td>\n",
-       "      <td>t</td>\n",
-       "      <td>[417900, 272952, 119880]</td>\n",
-       "      <td>[417844, 273044, 119880]</td>\n",
->>>>>>> 874531aa
-       "    </tr>\n",
-       "    <tr>\n",
-       "      <th>125</th>\n",
-       "      <td>237435004</td>\n",
-       "      <td>t</td>\n",
-       "      <td>77832023284778536</td>\n",
-       "      <td>720575940627197566</td>\n",
-       "      <td>77832023284792016</td>\n",
-       "      <td>720575940612001489</td>\n",
-       "      <td>91.194901</td>\n",
-       "      <td>114</td>\n",
-       "      <td>0.056194</td>\n",
-       "      <td>0.560103</td>\n",
-       "      <td>0.066058</td>\n",
-       "      <td>0.014366</td>\n",
-       "      <td>0.059227</td>\n",
-       "      <td>0.244052</td>\n",
-       "      <td>t</td>\n",
-       "      <td>[419064, 274020, 120360]</td>\n",
-       "      <td>[419164, 273968, 120400]</td>\n",
-       "    </tr>\n",
-       "  </tbody>\n",
-       "</table>\n",
-       "<p>96 rows × 17 columns</p>\n",
-       "</div>"
-      ],
-      "text/plain": [
-       "            id valid  pre_pt_supervoxel_id      pre_pt_root_id  \\\n",
-<<<<<<< HEAD
-       "0    211365569     t     77832229442872849  720575940627197566   \n",
-       "1    217890780     t     77691423235424395  720575940627197566   \n",
-       "2      6180240     t     77761173637894262  720575940627197566   \n",
-       "3     51374154     t     77691285729116258  720575940627197566   \n",
-       "4    237434942     t     77832023284765928  720575940627197566   \n",
-       "..         ...   ...                   ...                 ...   \n",
-       "121  236131087     t     77761585821121562  720575940627197566   \n",
-       "122  217890770     t     77691423235405859  720575940627197566   \n",
-       "123  147115465     t     77832023284730175  720575940627197566   \n",
-       "124  221946020     t     77832160723343355  720575940627197566   \n",
-       "125  237435004     t     77832023284778536  720575940627197566   \n",
-       "\n",
-       "     post_pt_supervoxel_id     post_pt_root_id  connection_score  cleft_score  \\\n",
-       "0        77832229442883229  720575940612001489         52.161354          100   \n",
-       "1        77691423235425756  720575940612001489        102.692398          145   \n",
-       "2        77761173637888123  720575940612001489        227.389908          158   \n",
-       "3        77691285729100925  720575940612001489        111.818047          132   \n",
-       "4        77832023284771485  720575940612001489        161.775467          141   \n",
-       "..                     ...                 ...               ...          ...   \n",
-       "121      77761585821120349  720575940612001489         88.254326          116   \n",
-       "122      77691423235425756  720575940612001489         65.530502          145   \n",
-       "123      77832023284716150  720575940612001489         13.454404          142   \n",
-       "124      77832160723346346  720575940612001489       1038.665283          143   \n",
-       "125      77832023284792016  720575940612001489         91.194901          114   \n",
-       "\n",
-       "         gaba       ach      glut       oct       ser        da valid_nt  \\\n",
-       "0    0.050798  0.706145  0.103963  0.020856  0.007026  0.111212        t   \n",
-       "1    0.004396  0.970069  0.000883  0.000840  0.000148  0.023665        t   \n",
-       "2    0.011852  0.966436  0.005491  0.002103  0.000580  0.013538        t   \n",
-       "3    0.008370  0.705035  0.009202  0.000005  0.272142  0.005246        t   \n",
-       "4    0.023719  0.890757  0.013778  0.002228  0.019519  0.049999        t   \n",
-       "..        ...       ...       ...       ...       ...       ...      ...   \n",
-       "121  0.007150  0.958711  0.001355  0.016179  0.000408  0.016197        t   \n",
-       "122  0.003493  0.976093  0.000120  0.003406  0.000033  0.016854        t   \n",
-       "123  0.014081  0.748565  0.001552  0.000199  0.003485  0.232117        t   \n",
-       "124  0.048305  0.895462  0.023994  0.006970  0.001213  0.024056        t   \n",
-       "125  0.056194  0.560103  0.066058  0.014366  0.059227  0.244052        t   \n",
-       "\n",
-       "              pre_pt_position          post_pt_position  \n",
-       "0    [418808, 286736, 110840]  [418760, 286616, 110880]  \n",
-       "1    [412236, 283056, 121640]  [412208, 283148, 121680]  \n",
-       "2    [414292, 245008, 144520]  [414160, 245016, 144520]  \n",
-       "3     [409856, 274840, 93040]   [409984, 274868, 93040]  \n",
-       "4    [417900, 272952, 119880]  [417844, 273044, 119880]  \n",
-       "..                        ...                       ...  \n",
-       "121  [414620, 270192, 119680]  [414520, 270216, 119680]  \n",
-       "122  [412216, 283052, 121600]  [412128, 283092, 121640]  \n",
-       "123  [419512, 274800, 118480]  [419480, 274656, 118480]  \n",
-       "124  [417700, 282552, 108800]  [417580, 282568, 108800]  \n",
-=======
-       "0      6162631     t     77761104918444158  720575940627197566   \n",
-       "1      6180240     t     77761173637894262  720575940627197566   \n",
-       "3      8180655     t     77761173637907153  720575940627197566   \n",
-       "4     40964236     t     77691492021634849  720575940627197566   \n",
-       "5     51374115     t     77691285729051546  720575940627197566   \n",
-       "..         ...   ...                   ...                 ...   \n",
-       "121  236982393     t     77761585821126507  720575940627197566   \n",
-       "122  237434920     t     77832023284777092  720575940627197566   \n",
-       "123  237434941     t     77831954565287519  720575940627197566   \n",
-       "124  237434942     t     77832023284765928  720575940627197566   \n",
-       "125  237435004     t     77832023284778536  720575940627197566   \n",
-       "\n",
-       "     post_pt_supervoxel_id     post_pt_root_id  connection_score  cleft_score  \\\n",
-       "0        77761104918444188  720575940612001489        326.542755          102   \n",
-       "1        77761173637888123  720575940612001489        227.389908          158   \n",
-       "3        77761173637915205  720575940612001489         49.321461          176   \n",
-       "4        77691492021615097  720575940612001489          7.644144           62   \n",
-       "5        77691285729087258  720575940612001489        167.695801          106   \n",
-       "..                     ...                 ...               ...          ...   \n",
-       "121      77761585821131453  720575940612001489        476.344971          145   \n",
-       "122      77832023284775770  720575940612001489         58.748398          144   \n",
-       "123      77831954565292946  720575940612001489         37.415009          145   \n",
-       "124      77832023284771485  720575940612001489        161.775467          141   \n",
-       "125      77832023284792016  720575940612001489         91.194901          114   \n",
-       "\n",
-       "         gaba       ach      glut       oct       ser        da valid_nt  \\\n",
-       "0    0.147903  0.462820  0.375533  0.005401  0.001151  0.007191        t   \n",
-       "1    0.011852  0.966436  0.005491  0.002103  0.000580  0.013538        t   \n",
-       "3    0.016921  0.900563  0.015684  0.001348  0.005939  0.059545        t   \n",
-       "4    0.024671  0.912242  0.009162  0.000161  0.018725  0.035040        t   \n",
-       "5    0.025043  0.350947  0.025653  0.002037  0.509739  0.086582        t   \n",
-       "..        ...       ...       ...       ...       ...       ...      ...   \n",
-       "121  0.009036  0.962195  0.000537  0.000177  0.001508  0.026548        t   \n",
-       "122  0.032626  0.951942  0.001326  0.000276  0.000651  0.013178        t   \n",
-       "123  0.013553  0.776630  0.010634  0.002239  0.005292  0.191653        t   \n",
-       "124  0.023719  0.890757  0.013778  0.002228  0.019519  0.049999        t   \n",
-       "125  0.056194  0.560103  0.066058  0.014366  0.059227  0.244052        t   \n",
-       "\n",
-       "              pre_pt_position          post_pt_position  \n",
-       "0    [414712, 243344, 145120]  [414600, 243276, 145120]  \n",
-       "1    [414292, 245008, 144520]  [414160, 245016, 144520]  \n",
-       "3    [415680, 247148, 144920]  [415632, 247108, 145040]  \n",
-       "4    [412888, 286088, 130840]  [412960, 286024, 130840]  \n",
-       "5     [410048, 275336, 92480]   [410000, 275244, 92520]  \n",
-       "..                        ...                       ...  \n",
-       "121  [415872, 269404, 120080]  [415864, 269284, 120040]  \n",
-       "122  [418172, 273748, 119600]  [418084, 273656, 119560]  \n",
-       "123  [417720, 272816, 119840]  [417708, 272892, 119880]  \n",
-       "124  [417900, 272952, 119880]  [417844, 273044, 119880]  \n",
->>>>>>> 874531aa
-       "125  [419064, 274020, 120360]  [419164, 273968, 120400]  \n",
-       "\n",
-       "[96 rows x 17 columns]"
-      ]
-     },
-<<<<<<< HEAD
-     "execution_count": 18,
-=======
-     "execution_count": 63,
->>>>>>> 874531aa
-     "metadata": {},
-     "output_type": "execute_result"
-    }
-   ],
-   "source": [
-<<<<<<< HEAD
-    "syn_df = client.materialize.query_table(synapse_table, \n",
-    "                                        filter_in_dict={\"pre_pt_root_id\": [720575940627197566],\n",
-    "                                                        \"post_pt_root_id\": [720575940612001489]})\n",
-=======
-    "%%time \n",
-    "\n",
-    "syn_df = client.materialize.live_query(synapse_table, \n",
-    "                                       filter_in_dict={\"pre_pt_root_id\": [720575940627197566],\n",
-    "                                                       \"post_pt_root_id\": [720575940612001489]},\n",
-    "                                       timestamp=datetime.datetime.utcnow())\n",
-    "\n",
->>>>>>> 874531aa
     "syn_df = syn_df[syn_df[\"cleft_score\"] >= 50]\n",
     "\n",
     "syn_df"
@@ -2463,462 +1573,6 @@
    "cell_type": "markdown",
    "metadata": {},
    "source": [
-    "There are two ways to reconcile this. The client helps with identifying neurons that originated from the original ID. For instance, for the ID above, these are the IDs that resulted from it:"
-   ]
-  },
-  {
-   "cell_type": "code",
-   "execution_count": 22,
-   "metadata": {},
-   "outputs": [
-    {
-     "data": {
-      "text/plain": [
-       "array([720575940637186126, 720575940633533620, 720575940624627843])"
-      ]
-     },
-     "execution_count": 22,
-     "metadata": {},
-     "output_type": "execute_result"
-    }
-   ],
-   "source": [
-    "latest_roots = client.chunkedgraph.get_latest_roots(720575940627185911, timestamp_future=timestamp_now)\n",
-    "latest_roots"
-   ]
-  },
-  {
-   "cell_type": "markdown",
-   "metadata": {},
-   "source": [
-    "One can inspect these and determine which segment fits the neuron in question and then run the query: "
-   ]
-  },
-  {
-   "cell_type": "code",
-   "execution_count": 23,
-   "metadata": {},
-   "outputs": [
-    {
-     "name": "stdout",
-     "output_type": "stream",
-     "text": [
-      "CPU times: user 46.6 ms, sys: 6.31 ms, total: 52.9 ms\n",
-      "Wall time: 1.5 s\n"
-     ]
-    },
-    {
-     "data": {
-      "text/html": [
-       "<div>\n",
-       "<style scoped>\n",
-       "    .dataframe tbody tr th:only-of-type {\n",
-       "        vertical-align: middle;\n",
-       "    }\n",
-       "\n",
-       "    .dataframe tbody tr th {\n",
-       "        vertical-align: top;\n",
-       "    }\n",
-       "\n",
-       "    .dataframe thead th {\n",
-       "        text-align: right;\n",
-       "    }\n",
-       "</style>\n",
-       "<table border=\"1\" class=\"dataframe\">\n",
-       "  <thead>\n",
-       "    <tr style=\"text-align: right;\">\n",
-       "      <th></th>\n",
-       "      <th>id</th>\n",
-       "      <th>valid</th>\n",
-       "      <th>pre_pt_supervoxel_id</th>\n",
-       "      <th>pre_pt_root_id</th>\n",
-       "      <th>post_pt_supervoxel_id</th>\n",
-       "      <th>post_pt_root_id</th>\n",
-       "      <th>connection_score</th>\n",
-       "      <th>cleft_score</th>\n",
-       "      <th>gaba</th>\n",
-       "      <th>ach</th>\n",
-       "      <th>glut</th>\n",
-       "      <th>oct</th>\n",
-       "      <th>ser</th>\n",
-       "      <th>da</th>\n",
-       "      <th>valid_nt</th>\n",
-       "      <th>pre_pt_position</th>\n",
-       "      <th>post_pt_position</th>\n",
-       "    </tr>\n",
-       "  </thead>\n",
-       "  <tbody>\n",
-       "    <tr>\n",
-       "      <th>0</th>\n",
-       "      <td>43917406</td>\n",
-       "      <td>t</td>\n",
-       "      <td>84727748031271775</td>\n",
-       "      <td>720575940637186126</td>\n",
-       "      <td>84727748031264584</td>\n",
-       "      <td>720575940626445100</td>\n",
-       "      <td>63.022396</td>\n",
-       "      <td>124</td>\n",
-       "      <td>0.010390</td>\n",
-       "      <td>0.950272</td>\n",
-       "      <td>0.002132</td>\n",
-       "      <td>0.008374</td>\n",
-       "      <td>3.866737e-04</td>\n",
-       "      <td>0.028445</td>\n",
-       "      <td>t</td>\n",
-       "      <td>[820188, 250388, 153800]</td>\n",
-       "      <td>[820212, 250440, 153840]</td>\n",
-       "    </tr>\n",
-       "    <tr>\n",
-       "      <th>1</th>\n",
-       "      <td>61506994</td>\n",
-       "      <td>t</td>\n",
-       "      <td>83320304562319572</td>\n",
-       "      <td>720575940637186126</td>\n",
-       "      <td>83320304562328649</td>\n",
-       "      <td>720575940619082317</td>\n",
-       "      <td>54.087387</td>\n",
-       "      <td>139</td>\n",
-       "      <td>0.000389</td>\n",
-       "      <td>0.997138</td>\n",
-       "      <td>0.000002</td>\n",
-       "      <td>0.001707</td>\n",
-       "      <td>9.331072e-07</td>\n",
-       "      <td>0.000762</td>\n",
-       "      <td>t</td>\n",
-       "      <td>[740408, 246192, 190520]</td>\n",
-       "      <td>[740380, 246032, 190560]</td>\n",
-       "    </tr>\n",
-       "    <tr>\n",
-       "      <th>2</th>\n",
-       "      <td>232489725</td>\n",
-       "      <td>t</td>\n",
-       "      <td>84094429400951571</td>\n",
-       "      <td>720575940637186126</td>\n",
-       "      <td>84094429400956510</td>\n",
-       "      <td>720575940590374582</td>\n",
-       "      <td>270.478394</td>\n",
-       "      <td>137</td>\n",
-       "      <td>0.064027</td>\n",
-       "      <td>0.356340</td>\n",
-       "      <td>0.515614</td>\n",
-       "      <td>0.004106</td>\n",
-       "      <td>6.949618e-03</td>\n",
-       "      <td>0.052963</td>\n",
-       "      <td>t</td>\n",
-       "      <td>[782552, 248476, 180040]</td>\n",
-       "      <td>[782508, 248392, 180080]</td>\n",
-       "    </tr>\n",
-       "    <tr>\n",
-       "      <th>3</th>\n",
-       "      <td>232945196</td>\n",
-       "      <td>t</td>\n",
-       "      <td>84094429400971745</td>\n",
-       "      <td>720575940637186126</td>\n",
-       "      <td>84024060656788915</td>\n",
-       "      <td>720575940583849998</td>\n",
-       "      <td>100.080338</td>\n",
-       "      <td>144</td>\n",
-       "      <td>0.021885</td>\n",
-       "      <td>0.813248</td>\n",
-       "      <td>0.028637</td>\n",
-       "      <td>0.006434</td>\n",
-       "      <td>7.459946e-03</td>\n",
-       "      <td>0.122336</td>\n",
-       "      <td>t</td>\n",
-       "      <td>[782036, 250656, 180240]</td>\n",
-       "      <td>[781968, 250780, 180200]</td>\n",
-       "    </tr>\n",
-       "    <tr>\n",
-       "      <th>4</th>\n",
-       "      <td>239559768</td>\n",
-       "      <td>t</td>\n",
-       "      <td>84094429400828504</td>\n",
-       "      <td>720575940637186126</td>\n",
-       "      <td>84094429400827280</td>\n",
-       "      <td>720575940626431532</td>\n",
-       "      <td>31.991150</td>\n",
-       "      <td>146</td>\n",
-       "      <td>0.087519</td>\n",
-       "      <td>0.123452</td>\n",
-       "      <td>0.744683</td>\n",
-       "      <td>0.002957</td>\n",
-       "      <td>2.260582e-02</td>\n",
-       "      <td>0.018783</td>\n",
-       "      <td>t</td>\n",
-       "      <td>[783352, 250516, 176320]</td>\n",
-       "      <td>[783288, 250484, 176280]</td>\n",
-       "    </tr>\n",
-       "    <tr>\n",
-       "      <th>...</th>\n",
-       "      <td>...</td>\n",
-       "      <td>...</td>\n",
-       "      <td>...</td>\n",
-       "      <td>...</td>\n",
-       "      <td>...</td>\n",
-       "      <td>...</td>\n",
-       "      <td>...</td>\n",
-       "      <td>...</td>\n",
-       "      <td>...</td>\n",
-       "      <td>...</td>\n",
-       "      <td>...</td>\n",
-       "      <td>...</td>\n",
-       "      <td>...</td>\n",
-       "      <td>...</td>\n",
-       "      <td>...</td>\n",
-       "      <td>...</td>\n",
-       "      <td>...</td>\n",
-       "    </tr>\n",
-       "    <tr>\n",
-       "      <th>1807</th>\n",
-       "      <td>232945305</td>\n",
-       "      <td>t</td>\n",
-       "      <td>84094429400962617</td>\n",
-       "      <td>720575940637186126</td>\n",
-       "      <td>84094429400990219</td>\n",
-       "      <td>720575940633432206</td>\n",
-       "      <td>51.244499</td>\n",
-       "      <td>111</td>\n",
-       "      <td>0.006596</td>\n",
-       "      <td>0.946592</td>\n",
-       "      <td>0.003757</td>\n",
-       "      <td>0.034190</td>\n",
-       "      <td>8.990807e-05</td>\n",
-       "      <td>0.008774</td>\n",
-       "      <td>t</td>\n",
-       "      <td>[782376, 251864, 180800]</td>\n",
-       "      <td>[782468, 251780, 180840]</td>\n",
-       "    </tr>\n",
-       "    <tr>\n",
-       "      <th>1808</th>\n",
-       "      <td>232948742</td>\n",
-       "      <td>t</td>\n",
-       "      <td>84024060656803275</td>\n",
-       "      <td>720575940637186126</td>\n",
-       "      <td>84024060656799478</td>\n",
-       "      <td>720575940627765099</td>\n",
-       "      <td>11.450621</td>\n",
-       "      <td>67</td>\n",
-       "      <td>0.032924</td>\n",
-       "      <td>0.898681</td>\n",
-       "      <td>0.032187</td>\n",
-       "      <td>0.001579</td>\n",
-       "      <td>1.981975e-03</td>\n",
-       "      <td>0.032648</td>\n",
-       "      <td>t</td>\n",
-       "      <td>[780720, 250520, 180640]</td>\n",
-       "      <td>[780840, 250488, 180640]</td>\n",
-       "    </tr>\n",
-       "    <tr>\n",
-       "      <th>1810</th>\n",
-       "      <td>239559737</td>\n",
-       "      <td>t</td>\n",
-       "      <td>84094429400832117</td>\n",
-       "      <td>720575940637186126</td>\n",
-       "      <td>84094429400820474</td>\n",
-       "      <td>720575940620162332</td>\n",
-       "      <td>275.813080</td>\n",
-       "      <td>142</td>\n",
-       "      <td>0.010846</td>\n",
-       "      <td>0.939684</td>\n",
-       "      <td>0.026259</td>\n",
-       "      <td>0.020127</td>\n",
-       "      <td>7.136991e-05</td>\n",
-       "      <td>0.003012</td>\n",
-       "      <td>t</td>\n",
-       "      <td>[784380, 249888, 176080]</td>\n",
-       "      <td>[784280, 249884, 176040]</td>\n",
-       "    </tr>\n",
-       "    <tr>\n",
-       "      <th>1811</th>\n",
-       "      <td>239559595</td>\n",
-       "      <td>t</td>\n",
-       "      <td>84094429400800897</td>\n",
-       "      <td>720575940637186126</td>\n",
-       "      <td>84094429400805747</td>\n",
-       "      <td>720575940627076396</td>\n",
-       "      <td>241.319305</td>\n",
-       "      <td>142</td>\n",
-       "      <td>0.002015</td>\n",
-       "      <td>0.988075</td>\n",
-       "      <td>0.000435</td>\n",
-       "      <td>0.007664</td>\n",
-       "      <td>2.856799e-06</td>\n",
-       "      <td>0.001808</td>\n",
-       "      <td>t</td>\n",
-       "      <td>[784652, 251304, 175600]</td>\n",
-       "      <td>[784708, 251216, 175600]</td>\n",
-       "    </tr>\n",
-       "    <tr>\n",
-       "      <th>1812</th>\n",
-       "      <td>242611511</td>\n",
-       "      <td>t</td>\n",
-       "      <td>84587010543015811</td>\n",
-       "      <td>720575940637186126</td>\n",
-       "      <td>84587010543017084</td>\n",
-       "      <td>720575940498620410</td>\n",
-       "      <td>16.303911</td>\n",
-       "      <td>58</td>\n",
-       "      <td>0.190740</td>\n",
-       "      <td>0.491727</td>\n",
-       "      <td>0.150436</td>\n",
-       "      <td>0.009635</td>\n",
-       "      <td>2.533201e-02</td>\n",
-       "      <td>0.132131</td>\n",
-       "      <td>t</td>\n",
-       "      <td>[811568, 250932, 156880]</td>\n",
-       "      <td>[811472, 250896, 156880]</td>\n",
-       "    </tr>\n",
-       "  </tbody>\n",
-       "</table>\n",
-       "<p>1422 rows × 17 columns</p>\n",
-       "</div>"
-      ],
-      "text/plain": [
-       "             id valid  pre_pt_supervoxel_id      pre_pt_root_id  \\\n",
-       "0      43917406     t     84727748031271775  720575940637186126   \n",
-       "1      61506994     t     83320304562319572  720575940637186126   \n",
-       "2     232489725     t     84094429400951571  720575940637186126   \n",
-       "3     232945196     t     84094429400971745  720575940637186126   \n",
-       "4     239559768     t     84094429400828504  720575940637186126   \n",
-       "...         ...   ...                   ...                 ...   \n",
-       "1807  232945305     t     84094429400962617  720575940637186126   \n",
-       "1808  232948742     t     84024060656803275  720575940637186126   \n",
-       "1810  239559737     t     84094429400832117  720575940637186126   \n",
-       "1811  239559595     t     84094429400800897  720575940637186126   \n",
-       "1812  242611511     t     84587010543015811  720575940637186126   \n",
-       "\n",
-       "      post_pt_supervoxel_id     post_pt_root_id  connection_score  \\\n",
-       "0         84727748031264584  720575940626445100         63.022396   \n",
-       "1         83320304562328649  720575940619082317         54.087387   \n",
-       "2         84094429400956510  720575940590374582        270.478394   \n",
-       "3         84024060656788915  720575940583849998        100.080338   \n",
-       "4         84094429400827280  720575940626431532         31.991150   \n",
-       "...                     ...                 ...               ...   \n",
-       "1807      84094429400990219  720575940633432206         51.244499   \n",
-       "1808      84024060656799478  720575940627765099         11.450621   \n",
-       "1810      84094429400820474  720575940620162332        275.813080   \n",
-       "1811      84094429400805747  720575940627076396        241.319305   \n",
-       "1812      84587010543017084  720575940498620410         16.303911   \n",
-       "\n",
-       "      cleft_score      gaba       ach      glut       oct           ser  \\\n",
-       "0             124  0.010390  0.950272  0.002132  0.008374  3.866737e-04   \n",
-       "1             139  0.000389  0.997138  0.000002  0.001707  9.331072e-07   \n",
-       "2             137  0.064027  0.356340  0.515614  0.004106  6.949618e-03   \n",
-       "3             144  0.021885  0.813248  0.028637  0.006434  7.459946e-03   \n",
-       "4             146  0.087519  0.123452  0.744683  0.002957  2.260582e-02   \n",
-       "...           ...       ...       ...       ...       ...           ...   \n",
-       "1807          111  0.006596  0.946592  0.003757  0.034190  8.990807e-05   \n",
-       "1808           67  0.032924  0.898681  0.032187  0.001579  1.981975e-03   \n",
-       "1810          142  0.010846  0.939684  0.026259  0.020127  7.136991e-05   \n",
-       "1811          142  0.002015  0.988075  0.000435  0.007664  2.856799e-06   \n",
-       "1812           58  0.190740  0.491727  0.150436  0.009635  2.533201e-02   \n",
-       "\n",
-       "            da valid_nt           pre_pt_position          post_pt_position  \n",
-       "0     0.028445        t  [820188, 250388, 153800]  [820212, 250440, 153840]  \n",
-       "1     0.000762        t  [740408, 246192, 190520]  [740380, 246032, 190560]  \n",
-       "2     0.052963        t  [782552, 248476, 180040]  [782508, 248392, 180080]  \n",
-       "3     0.122336        t  [782036, 250656, 180240]  [781968, 250780, 180200]  \n",
-       "4     0.018783        t  [783352, 250516, 176320]  [783288, 250484, 176280]  \n",
-       "...        ...      ...                       ...                       ...  \n",
-       "1807  0.008774        t  [782376, 251864, 180800]  [782468, 251780, 180840]  \n",
-       "1808  0.032648        t  [780720, 250520, 180640]  [780840, 250488, 180640]  \n",
-       "1810  0.003012        t  [784380, 249888, 176080]  [784280, 249884, 176040]  \n",
-       "1811  0.001808        t  [784652, 251304, 175600]  [784708, 251216, 175600]  \n",
-       "1812  0.132131        t  [811568, 250932, 156880]  [811472, 250896, 156880]  \n",
-       "\n",
-       "[1422 rows x 17 columns]"
-      ]
-     },
-     "execution_count": 23,
-     "metadata": {},
-     "output_type": "execute_result"
-    }
-   ],
-   "source": [
-    "%%time \n",
-    "\n",
-    "syn_df = client.materialize.live_query(synapse_table, \n",
-    "                                       filter_in_dict={\"pre_pt_root_id\": [latest_roots[0]]},\n",
-    "                                       timestamp=timestamp_now)\n",
-    "\n",
-    "syn_df = syn_df[syn_df[\"cleft_score\"] >= 50]\n",
-    "\n",
-    "syn_df"
-   ]
-  },
-  {
-   "cell_type": "markdown",
-   "metadata": {},
-   "source": [
-    "Alternatively, one can use coordinates to define a neurons identity. Whichever root id maps to the underlying location is then chosen. This solution requires cloudvolume to be installed."
-   ]
-  },
-  {
-   "cell_type": "code",
-   "execution_count": 24,
-   "metadata": {},
-   "outputs": [],
-   "source": [
-    "import cloudvolume"
-   ]
-  },
-  {
-   "cell_type": "markdown",
-   "metadata": {},
-   "source": [
-    "For this particular neuron, this coordinate could be used. Coordinates need to be defined in"
-   ]
-  },
-  {
-   "cell_type": "code",
-   "execution_count": 25,
-   "metadata": {},
-   "outputs": [],
-   "source": [
-    "coordinate = [46559, 15629,  4793]"
-   ]
-  },
-  {
-   "cell_type": "code",
-   "execution_count": 32,
-   "metadata": {
-    "scrolled": false
-   },
-   "outputs": [
-    {
-     "name": "stderr",
-     "output_type": "stream",
-     "text": [
-      "\n",
-      "\n",
-      "Downloading:   0%|          | 0/1 [00:00<?, ?it/s]\u001b[A\u001b[A\n",
-      "\n",
-      "Downloading: 100%|██████████| 1/1 [00:00<00:00,  6.09it/s]\u001b[A\u001b[A"
-     ]
-    },
-    {
-     "data": {
-      "text/plain": [
-       "720575940637186126"
-      ]
-     },
-     "execution_count": 32,
-     "metadata": {},
-     "output_type": "execute_result"
-    }
-   ],
-   "source": [
-    "cv = cloudvolume.CloudVolume(client.chunkedgraph.cloudvolume_path)\n",
-    "supervoxel_id = int(cv[coordinate[0], coordinate[1], coordinate[2]].squeeze())\n",
-    "root_id = client.chunkedgraph.get_roots([supervoxel_id], timestamp=timestamp_now)[0]\n",
-    "\n",
-    "root_id"
-   ]
-  },
-  {
-   "cell_type": "markdown",
-   "metadata": {},
-   "source": [
     "## Timestamps\n",
     "\n",
     "Timestamps are _always_ UTC. \n",
